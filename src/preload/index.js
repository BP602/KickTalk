--- conflicted
+++ resolved
@@ -12,18 +12,11 @@
   getSilencedUsers,
   getLinkThumbnail,
   getInitialChatroomMessages,
-<<<<<<< HEAD
-<<<<<<< Updated upstream
-=======
   getInitialPollInfo,
   getSubmitPollVote,
   getChatroomViewers,
 
   // Mod Actions
->>>>>>> Stashed changes
-=======
-  getInitialPollInfo,
->>>>>>> 057ca3da
   getBanUser,
   getUnbanUser,
   getTimeoutUser,
@@ -190,24 +183,9 @@
       getAppInfo: () => ipcRenderer.invoke("get-app-info"),
       alwaysOnTop: () => ipcRenderer.invoke("alwaysOnTop"),
 
-<<<<<<< Updated upstream
-      contextMenu: {
-        // show: (data) => ipcRenderer.invoke("contextMenu:show", data),
-        // onData: (callback) => {
-        //   const handler = (_, data) => callback(data);
-
-        //   console.log("data");
-
-        //   ipcRenderer.on("contextMenu:data", handler);
-        //   return () => ipcRenderer.removeListener("contextMenu:data", handler);
-        // },
-        messages: (data) => ipcRenderer.invoke("contextMenu:messages", { data }),
-        streamerInfo: (data) => ipcRenderer.invoke("contextMenu:streamerInfo", { data }),
-=======
       notificationSounds: {
         getAvailable: () => ipcRenderer.invoke("notificationSounds:getAvailable"),
         getSoundUrl: (soundFile) => ipcRenderer.invoke("notificationSounds:getSoundUrl", { soundFile }),
->>>>>>> Stashed changes
       },
 
       authDialog: {
@@ -338,17 +316,9 @@
       kick: {
         getChannelInfo,
         getChannelChatroomInfo,
-<<<<<<< HEAD
-<<<<<<< Updated upstream
-=======
-        getInitialPollInfo,
->>>>>>> 057ca3da
-        sendMessage: (channelId, message) => sendMessageToChannel(channelId, message, authSession.token, authSession.session),
-=======
         getInitialPollInfo: (channelName) => withAuth((token, session) => getInitialPollInfo(channelName, token, session)),
         sendMessage: (channelId, message) =>
           withAuth((token, session) => sendMessageToChannel(channelId, message, token, session)),
->>>>>>> Stashed changes
         sendReply: (channelId, message, metadata = {}) =>
           withAuth((token, session) => sendReplyToChannel(channelId, message, metadata, token, session)),
         getSilencedUsers: () => withAuth((token, session) => getSilencedUsers(token, session)),
