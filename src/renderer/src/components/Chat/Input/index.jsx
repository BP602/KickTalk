--- conflicted
+++ resolved
@@ -179,23 +179,10 @@
   const [emoteSuggestions, setEmoteSuggestions] = useState([]);
   const [chatterSuggestions, setChatterSuggestions] = useState([]);
   const [searchText, setSearchText] = useState("");
-<<<<<<< HEAD
   const [tabSuggestions, setTabSuggestions] = useState([]);
-<<<<<<< Updated upstream
-  const [selectedIndex, setSelectedIndex] = useState(0);
-  const [selectedTabIndex, setSelectedTabIndex] = useState(0);
-  const [showChatters, setShowChatters] = useState(false);
-=======
   const [selectedTabIndex, setSelectedTabIndex] = useState(0);
   // const [selectedIndex, setSelectedIndex] = useState(0);
   // const [showChatters, setShowChatters] = useState(false);
->>>>>>> Stashed changes
-=======
-  // const [tabSuggestions, setTabSuggestions] = useState([]);
-  // const [selectedIndex, setSelectedIndex] = useState(0);
-  // const [selectedTabIndex, setSelectedTabIndex] = useState(0);
-  // const [showChatters, setShowChatters] = useState(false);
->>>>>>> 057ca3da
   const [selectedEmoteIndex, setSelectedEmoteIndex] = useState(0);
   const [selectedChatterIndex, setSelectedChatterIndex] = useState(0);
   const [position, setPosition] = useState(null);
@@ -464,22 +451,11 @@
           // return if shift key is being pressed
           if (e.shiftKey) return false;
           e.preventDefault();
-<<<<<<< HEAD
-<<<<<<< Updated upstream
-=======
           // check if we have suggestions
->>>>>>> Stashed changes
-=======
-
->>>>>>> 057ca3da
           if (emoteSuggestions?.length) {
-            const emote = emoteSuggestions[selectedEmoteIndex];
-            if (emote?.subscribers_only && !userChatroomInfo?.subscription) return false;
-
-            insertEmote(emote);
+            insertEmote(emoteSuggestions[selectedEmoteIndex]);
             return true;
           }
-
           if (chatterSuggestions?.length) {
             insertChatterMention(chatterSuggestions[selectedChatterIndex]);
             return true;
@@ -962,17 +938,8 @@
               />
             </div>
 
-<<<<<<< Updated upstream
-            <div className={clsx("chatInputActions", isReplyThread && "replyThread")}>
-<<<<<<< HEAD
-              {!isReplyThread && <EmoteHandler chatroomId={chatroomId} />}
-=======
             <div className={clsx("chatInputActions")}>
               <EmoteHandler chatroomId={chatroomId} userChatroomInfo={chatroom?.userChatroomInfo} />
->>>>>>> Stashed changes
-=======
-              {!isReplyThread && <EmoteHandler chatroomId={chatroomId} userChatroomInfo={chatroom?.userChatroomInfo} />}
->>>>>>> 057ca3da
             </div>
             <KeyHandler
               isReplyThread={isReplyThread}
