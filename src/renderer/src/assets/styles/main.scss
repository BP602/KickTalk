@use "../../components/Shared/shared.scss";

@font-face {
  font-family: "Inter";
  font-weight: 500;
  src: url("../fonts/Inter/Inter-Regular.ttf");
}

@font-face {
  font-family: "Inter";
  font-weight: 600;
  src: url("../fonts/Inter/Inter-Medium.ttf");
}

@font-face {
  font-family: "Inter";
  font-weight: 700;
  src: url("../fonts/Inter/Inter-SemiBold.ttf");
}

@font-face {
  font-family: "Inter";
  font-weight: 800;
  src: url("../fonts/Inter/Inter-ExtraBold.ttf");
}

#main {
  background: linear-gradient(180deg, #020a05 0%, #06190e 100%), linear-gradient(180deg, #031209 0%, #06190e 100%);
}

<<<<<<< HEAD
<<<<<<< Updated upstream
=======
#contextMenuMain {
  background: rgba(4, 15, 8, 1);
}

>>>>>>> 057ca3da
#dialog,
#replyThreadDialog {
  height: 100vh;
}

#settingsDialog {
  background: linear-gradient(180deg, #020a05, #020a05);
  border: 1px solid rgb(27, 55, 40);
  height: 100vh;
}

#authDialog {
  background: linear-gradient(180deg, #142b1c 0%, #0e321d 10%);
  border: 1px solid #174329;
  height: 100vh;
=======
#main,
#dialog,
#settings,
#replyThread {
  height: 100vh;
  border-radius: 4px;
}

#root {
  height: 100vh;
  overflow: hidden;
}

#contextMenu {
  background: rgba(4, 15, 8, 1);
}

img {
  user-select: none;
  -webkit-user-drag: none;
  pointer-events: none;
>>>>>>> Stashed changes
}

html,
body,
div,
span,
applet,
object,
iframe,
h1,
h2,
h3,
h4,
h5,
h6,
p,
blockquote,
pre,
a,
abbr,
acronym,
address,
big,
cite,
code,
del,
dfn,
em,
img,
ins,
kbd,
q,
s,
samp,
small,
strike,
strong,
sub,
sup,
tt,
var,
b,
u,
i,
center,
dl,
dt,
dd,
ol,
ul,
li,
fieldset,
form,
label,
legend,
table,
caption,
tbody,
tfoot,
thead,
tr,
th,
td,
article,
aside,
canvas,
details,
embed,
figure,
figcaption,
footer,
header,
hgroup,
menu,
nav,
output,
ruby,
section,
summary,
time,
mark,
audio,
video {
  margin: 0px;
  padding: 0px;
  border: 0px;
}

button {
  border: none;
  background: none;
  padding: 0;
  margin: 0;
  outline: none;
}

* {
  font-family: "Inter", sans-serif;
  -webkit-font-smoothing: antialiased;
  -moz-osx-font-smoothing: grayscale;
  font-synthesis: none;
  text-rendering: optimizeLegibility;
  box-sizing: border-box;
}

body {
  color: white;
  overflow-y: hidden;
  overflow-x: hidden;
  margin: 0;
  padding: 0;
  // height: 100vh;
  display: flex;
  flex-direction: column;
}

.message {
  padding: 4px;
}

.chatMessageSender {
  font-weight: 700;
  cursor: pointer;
}

.dialog {
  width: 20rem;
  display: none;
  position: fixed;
  top: 50%;
  left: 50%;
  transform: translate(-50%, -50%);
  background: #182f21;
  padding: 20px;
  border-radius: 4px;
  box-shadow: 0 3px 6px rgb(255 255 255 / 5%);
  text-align: center;

  input {
    width: 80%;
    padding: 10px;
    margin-bottom: 20px;
    border: 1.5px solid #ffffff1c;
    border-radius: 5px;
    background: rgb(27 55 40);
    color: white;
    font-size: 16px;
    outline: none;
    transition: border 0.3s ease;

    &:focus {
      border-color: rgba(66, 202, 19, 1);
    }
  }

  button {
    background: rgba(66, 202, 19, 1);
    color: white;
    border: none;
    padding: 10px 20px;
    border-radius: 5px;
    cursor: pointer;
    font-size: 16px;
    transition: background 0.3s ease;

    &:hover {
      background: rgba(66, 202, 19, 0.8);
    }
  }

  h3 {
    font-size: 1rem;
  }
}

.close {
  cursor: pointer;
  float: right;
  color: red;
}

#scrollToBottom {
  position: fixed;
  bottom: 20px;
  right: 20px;
  padding: 10px;
  background: #444;
  color: white;
  border: none;
  cursor: pointer;
  display: none;
}

.badges {
  display: contents;
  vertical-align: middle;
}

.badge {
  width: 26px;
  margin-right: 5px;
  position: relative;
  top: 0.5rem;
}<|MERGE_RESOLUTION|>--- conflicted
+++ resolved
@@ -28,30 +28,6 @@
   background: linear-gradient(180deg, #020a05 0%, #06190e 100%), linear-gradient(180deg, #031209 0%, #06190e 100%);
 }
 
-<<<<<<< HEAD
-<<<<<<< Updated upstream
-=======
-#contextMenuMain {
-  background: rgba(4, 15, 8, 1);
-}
-
->>>>>>> 057ca3da
-#dialog,
-#replyThreadDialog {
-  height: 100vh;
-}
-
-#settingsDialog {
-  background: linear-gradient(180deg, #020a05, #020a05);
-  border: 1px solid rgb(27, 55, 40);
-  height: 100vh;
-}
-
-#authDialog {
-  background: linear-gradient(180deg, #142b1c 0%, #0e321d 10%);
-  border: 1px solid #174329;
-  height: 100vh;
-=======
 #main,
 #dialog,
 #settings,
@@ -73,7 +49,6 @@
   user-select: none;
   -webkit-user-drag: none;
   pointer-events: none;
->>>>>>> Stashed changes
 }
 
 html,
