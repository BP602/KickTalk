--- conflicted
+++ resolved
@@ -2,16 +2,9 @@
   height: 100vh;
   display: flex;
   flex-direction: column;
-<<<<<<< HEAD
-<<<<<<< Updated upstream
-=======
   border: 1px solid #2e3c32;
   background: linear-gradient(180deg, #020a05 0%, #06190e 100%), linear-gradient(180deg, #031209 0%, #06190e 100%);
   border-radius: 4px;
->>>>>>> Stashed changes
-=======
-  background-color: rgba(4, 15, 8, 0.95);
->>>>>>> 057ca3da
 }
 
 .dialogHeader {
@@ -33,16 +26,8 @@
   flex: 1;
   display: flex;
   flex-direction: column;
-<<<<<<< HEAD
-<<<<<<< Updated upstream
-  background-color: #122017;
-=======
   background: rgba(15, 25, 19, 0.95);
   border-radius: 0 0 4px 4px;
->>>>>>> Stashed changes
-=======
-  background: rgba(12, 31, 19, 0.75);
->>>>>>> 057ca3da
 }
 
 .dialogLogsHead {
