--- conflicted
+++ resolved
@@ -49,11 +49,7 @@
     mentions: {}, // Store for all Mentions
     currentChatroomId: null, // Track the currently active chatroom
     hasMentionsTab: savedMentionsTab, // Track if mentions tab is enabled
-<<<<<<< HEAD
-    draftMessages: new Map(), // Store draft messages per chatroom
-=======
     currentUser: null, // Cache current user info for optimistic messages
->>>>>>> 7a60d228
   };
 };
 
