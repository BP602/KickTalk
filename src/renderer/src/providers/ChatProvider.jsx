import { useEffect } from "react";
import { create } from "zustand";
import KickPusher from "../../../../utils/services/kick/kickPusher";
import { chatroomErrorHandler } from "../utils/chatErrors";
import queueChannelFetch from "../../../../utils/fetchQueue";
import StvWebSocket from "../../../../utils/services/seventv/stvWebsocket";
import ConnectionManager from "../../../../utils/services/connectionManager";
import useCosmeticsStore from "./CosmeticsProvider";
import { sendUserPresence } from "../../../../utils/services/seventv/stvAPI";
import { getKickTalkDonators } from "../../../../utils/services/kick/kickAPI";
import dayjs from "dayjs";

// Message states for optimistic sending
const MESSAGE_STATES = {
  OPTIMISTIC: 'optimistic',  // Sent, waiting for confirmation
  CONFIRMED: 'confirmed',    // Received back from server
  FAILED: 'failed'          // Send failed, needs retry
};

let stvPresenceUpdates = new Map();
let storeStvId = null;
const PRESENCE_UPDATE_INTERVAL = 30 * 1000;

// Global connection manager instance
let connectionManager = null;
let initializationInProgress = false;

// Helper functions for optimistic messaging
const generateTempId = () => `temp_${Date.now()}_${Math.random().toString(36).substr(2, 9)}`;

const createOptimisticMessage = (chatroomId, content, sender) => {
  // Try to find user's identity color from existing messages
  const store = useChatStore.getState();
  const existingMessages = store.messages[chatroomId] || [];
  const userMessage = existingMessages.find(msg => 
    msg.sender?.id === sender?.id && 
    msg.sender?.identity?.color
  );

  const enhancedSender = {
    ...sender,
    identity: userMessage?.sender?.identity || sender?.identity || {
      color: null // Will use CSS default text color for theme compatibility
    }
  };

  return {
    id: generateTempId(),
    tempId: generateTempId(), // Separate temp ID for tracking
    content: content.trim(),
    type: "message",
    chatroom_id: chatroomId,
    sender: enhancedSender,
    created_at: new Date().toISOString(),
    state: MESSAGE_STATES.OPTIMISTIC,
    isOptimistic: true,
  };
};

const createOptimisticReply = (chatroomId, content, sender, metadata) => {
  // Try to find user's identity color from existing messages
  const store = useChatStore.getState();
  const existingMessages = store.messages[chatroomId] || [];
  const userMessage = existingMessages.find(msg => 
    msg.sender?.id === sender?.id && 
    msg.sender?.identity?.color
  );

  const enhancedSender = {
    ...sender,
    identity: userMessage?.sender?.identity || sender?.identity || {
      color: null // Will use CSS default text color for theme compatibility
    }
  };

  return {
    id: generateTempId(),
    tempId: generateTempId(), // Separate temp ID for tracking
    content: content.trim(),
    type: "reply",
    chatroom_id: chatroomId,
    sender: enhancedSender,
    created_at: new Date().toISOString(),
    metadata,
    state: MESSAGE_STATES.OPTIMISTIC,
    isOptimistic: true,
  };
};

// Load initial state from local storage
const getInitialState = () => {
  const savedChatrooms = JSON.parse(localStorage.getItem("chatrooms")) || [];
  const savedMentionsTab = localStorage.getItem("hasMentionsTab") === "true";
  const savedPersonalEmoteSets = JSON.parse(localStorage.getItem("stvPersonalEmoteSets")) || [];

  const chatrooms = savedChatrooms.map((room) => {
    const { pinDetails = null, pollDetails = null, chatters = [], ...rest } = room;
    return rest;
  });

  return {
    chatrooms,
    messages: {},
    connections: {},
    chatters: {},
    donators: [],
    personalEmoteSets: savedPersonalEmoteSets,
    isChatroomPaused: {}, // Store for all Chatroom Pauses
    mentions: {}, // Store for all Mentions
    currentChatroomId: null, // Track the currently active chatroom
    hasMentionsTab: savedMentionsTab, // Track if mentions tab is enabled
    currentUser: null, // Cache current user info for optimistic messages
  };
};

const useChatStore = create((set, get) => ({
  ...getInitialState(),

  // Clean up all batching
  cleanupBatching: () => {
    if (window.__chatMessageBatch) {
      Object.keys(window.__chatMessageBatch).forEach((chatroomId) => {
        if (window.__chatMessageBatch[chatroomId].timer) {
          clearTimeout(window.__chatMessageBatch[chatroomId].timer);
        }
        // Flush remaining messages
        const batch = window.__chatMessageBatch[chatroomId].queue;
        if (batch?.length > 0) {
          batch.forEach((msg) => get().addMessage(chatroomId, msg));
        }
      });
      window.__chatMessageBatch = {};
    }
  },

  // Clean up connection manager
  cleanupConnections: () => {
    console.log("[ChatProvider] Cleaning up connections...");

    // Reset initialization flag
    initializationInProgress = false;

    // Clean up batching
    get().cleanupBatching();

    // Clean up connection manager
    if (connectionManager) {
      connectionManager.cleanup();
      connectionManager = null;
    }

    // Clean up individual connections (fallback)
    const connections = get().connections;
    Object.keys(connections).forEach(chatroomId => {
      const connection = connections[chatroomId];
      if (connection?.kickPusher) {
        connection.kickPusher.close();
      }
      if (connection?.stvSocket) {
        connection.stvSocket.close();
      }
    });

    // Clear connections state
    set({ connections: {} });

    console.log("[ChatProvider] Connections cleaned up");
  },

  // Get connection manager status for debugging
  getConnectionStatus: () => {
    if (connectionManager) {
      return connectionManager.getConnectionStatus();
    }
    return {
      manager: "not initialized",
      individual_connections: Object.keys(get().connections).length,
    };
  },

  // Debug function to toggle livestream status for testing
  debugToggleStreamStatus: (chatroomId, isLive) => {
    console.log(`[DEBUG] Toggling stream status for chatroom ${chatroomId}: ${isLive ? 'LIVE' : 'OFFLINE'}`);
    const mockEvent = {
      livestream: {
        id: Math.random().toString(),
        is_live: isLive,
        session_title: "Mock Stream Title",
        created_at: new Date().toISOString(),
      }
    };
    get().handleStreamStatus(chatroomId, mockEvent, isLive);
  },


  // Handles Sending Presence Updates to 7TV for a chatroom
  sendPresenceUpdate: (stvId, userId) => {
    if (!stvId) {
      console.log("[7tv Presence]: No STV ID provided, skipping presence update");
      return;
    }

    const authTokens = window.app.auth.getToken();
    if (!authTokens?.token || !authTokens?.session) {
      console.log("[7tv Presence]: No auth tokens available, skipping presence update");
      return;
    }

    const currentTime = Date.now();

    if (stvPresenceUpdates.has(userId)) {
      const lastUpdateTime = stvPresenceUpdates.get(userId);
      console.log("[7tv Presence]: Last update time for chatroom:", userId, lastUpdateTime, stvPresenceUpdates);
      if (currentTime - lastUpdateTime < PRESENCE_UPDATE_INTERVAL) {
        return;
      }
    }

    stvPresenceUpdates.set(userId, currentTime);
    sendUserPresence(stvId, userId);
  },

  // Cache current user info for optimistic messages
  cacheCurrentUser: async () => {
    try {
      const currentUser = await window.app.kick.getSelfInfo();
      set((state) => ({ ...state, currentUser }));
      return currentUser;
    } catch (error) {
      console.error("[Chat Store]: Failed to cache user info:", error);
      return null;
    }
  },

  sendMessage: async (chatroomId, content) => {
    const startTime = Date.now();
    const chatroom = get().chatrooms.find(room => room.id === chatroomId);
    const streamerName = chatroom?.streamerData?.user?.username || chatroom?.username || `chatroom_${chatroomId}`;
    console.log(`[Telemetry] sendMessage - chatroomId: ${chatroomId}, streamerName: ${streamerName}`);
    
    try {
      const message = content.trim();
      console.info("Sending message to chatroom:", chatroomId);

<<<<<<< HEAD
      // Use cached user info for instant optimistic message, fallback to API call
      let currentUser = get().currentUser;
      if (!currentUser) {
        currentUser = await get().cacheCurrentUser();
      }

      if (!currentUser) {
        get().addMessage(chatroomId, {
          id: crypto.randomUUID(),
          type: "system",
          content: "You must login to chat.",
          timestamp: new Date().toISOString(),
        });
        return false;
      }

      // Create and immediately add optimistic message (should be instant now!)
      const optimisticMessage = createOptimisticMessage(chatroomId, message, currentUser);
      get().addMessage(chatroomId, optimisticMessage);

      // Set timeout to mark message as failed if not confirmed within 30 seconds
      const timeoutId = setTimeout(() => {
        const messages = get().messages[chatroomId] || [];
        const stillOptimistic = messages.find(msg => 
            msg.tempId === optimisticMessage.tempId &&
          msg.state === MESSAGE_STATES.OPTIMISTIC
        );
        if (stillOptimistic) {
          console.warn('[Optimistic]: Message timeout, marking as failed:', optimisticMessage.tempId);
          get().updateMessageState(chatroomId, optimisticMessage.tempId, MESSAGE_STATES.FAILED);
        }
      }, 30000);

      // Send message to server
=======
      const apiStartTime = Date.now();
>>>>>>> 34d6a2c6
      const response = await window.app.kick.sendMessage(chatroomId, message);
      const apiDuration = (Date.now() - apiStartTime) / 1000;
      
      // Record API request timing
      try {
        const statusCode = response?.status || response?.data?.status?.code || 200;
        await window.app?.telemetry?.recordAPIRequest?.('kick_send_message', 'POST', statusCode, apiDuration);
      } catch (telemetryError) {
        console.warn('[Telemetry]: Failed to record API request:', telemetryError);
      }

      // Clear timeout if request completes (success or known failure)
      clearTimeout(timeoutId);

      if (response?.data?.status?.code === 401) {
<<<<<<< HEAD
        // Mark optimistic message as failed and show error
        get().updateMessageState(chatroomId, optimisticMessage.tempId, MESSAGE_STATES.FAILED);
=======
        // Record auth failure
        const duration = (Date.now() - startTime) / 1000;
        window.app?.telemetry?.recordMessageSent(chatroomId, 'regular', duration, false, streamerName);
        
>>>>>>> 34d6a2c6
        get().addMessage(chatroomId, {
          id: crypto.randomUUID(),
          type: "system",
          content: "You must login to chat.",
          timestamp: new Date().toISOString(),
        });
        return false;
      }

<<<<<<< HEAD
      // Message sent successfully - it will be confirmed when we receive it back via WebSocket
      return true;
    } catch (error) {
      console.error('[Send Message]: Error sending message:', error);
=======
      // Record successful message send
      const duration = (Date.now() - startTime) / 1000;
      window.app?.telemetry?.recordMessageSent(chatroomId, 'regular', duration, true, streamerName);

      return true;
    } catch (error) {
      // Record failed message send with error details
      const duration = (Date.now() - startTime) / 1000;
      window.app?.telemetry?.recordMessageSent(chatroomId, 'regular', duration, false, streamerName);
      window.app?.telemetry?.recordError(error, {
        'chatroom.id': chatroomId,
        'message.operation': 'send',
        'message.content_length': content?.length || 0
      });
      
      const errMsg = chatroomErrorHandler(error);
>>>>>>> 34d6a2c6

      // Find and mark the optimistic message as failed
      const messages = get().messages[chatroomId] || [];
      const optimisticMsg = messages.find(msg => msg.isOptimistic && msg.content === content.trim());
      if (optimisticMsg) {
        get().updateMessageState(chatroomId, optimisticMsg.tempId, MESSAGE_STATES.FAILED);
      }

      // No system message needed - failed state and retry button provide clear feedback

      return false;
    }
  },

  sendReply: async (chatroomId, content, metadata = {}) => {
    const startTime = Date.now();
    const chatroom = get().chatrooms.find(room => room.id === chatroomId);
    const streamerName = chatroom?.streamerData?.user?.username || chatroom?.username || `chatroom_${chatroomId}`;
    console.log(`[Telemetry] sendReply - chatroomId: ${chatroomId}, streamerName: ${streamerName}`);
    
    try {
      const message = content.trim();
      console.info("Sending reply to chatroom:", chatroomId);

<<<<<<< HEAD
      // Use cached user info for instant optimistic reply, fallback to API call
      let currentUser = get().currentUser;
      if (!currentUser) {
        currentUser = await get().cacheCurrentUser();
      }
      if (!currentUser) {
        get().addMessage(chatroomId, {
          id: crypto.randomUUID(),
          type: "system",
          content: "You must login to chat.",
          timestamp: new Date().toISOString(),
        });
        return false;
      }

      // Create and immediately add optimistic reply (should be instant now!)
      const optimisticReply = createOptimisticReply(chatroomId, message, currentUser, metadata);
      get().addMessage(chatroomId, optimisticReply);

      // Set timeout to mark reply as failed if not confirmed within 30 seconds
      const timeoutId = setTimeout(() => {
        const messages = get().messages[chatroomId] || [];
        const stillOptimistic = messages.find(msg => 
            msg.tempId === optimisticReply.tempId &&
          msg.state === MESSAGE_STATES.OPTIMISTIC
        );
        if (stillOptimistic) {
          console.warn('[Optimistic]: Reply timeout, marking as failed:', optimisticReply.tempId);
          get().updateMessageState(chatroomId, optimisticReply.tempId, MESSAGE_STATES.FAILED);
        }
      }, 30000);

      // Send reply to server
=======
      const apiStartTime = Date.now();
>>>>>>> 34d6a2c6
      const response = await window.app.kick.sendReply(chatroomId, message, metadata);
      const apiDuration = (Date.now() - apiStartTime) / 1000;
      
      // Record API request timing
      try {
        const statusCode = response?.status || response?.data?.status?.code || 200;
        await window.app?.telemetry?.recordAPIRequest?.('kick_send_reply', 'POST', statusCode, apiDuration);
      } catch (telemetryError) {
        console.warn('[Telemetry]: Failed to record API request:', telemetryError);
      }

      // Clear timeout if request completes (success or known failure)
      clearTimeout(timeoutId);

      if (response?.data?.status?.code === 401) {
<<<<<<< HEAD
        // Mark optimistic reply as failed and show error
        get().updateMessageState(chatroomId, optimisticReply.tempId, MESSAGE_STATES.FAILED);
=======
        // Record auth failure for reply
        const duration = (Date.now() - startTime) / 1000;
        window.app?.telemetry?.recordMessageSent(chatroomId, 'reply', duration, false, streamerName);
        
>>>>>>> 34d6a2c6
        get().addMessage(chatroomId, {
          id: crypto.randomUUID(),
          type: "system",
          content: "You must login to chat.",
          timestamp: new Date().toISOString(),
        });
        return false;
      }

<<<<<<< HEAD
      // Reply sent successfully - it will be confirmed when we receive it back via WebSocket
      return true;
    } catch (error) {
      console.error('[Send Reply]: Error sending reply:', error);
=======
      // Record successful reply send
      const duration = (Date.now() - startTime) / 1000;
      window.app?.telemetry?.recordMessageSent(chatroomId, 'reply', duration, true, streamerName);

      return true;
    } catch (error) {
      // Record failed reply send with error details
      const duration = (Date.now() - startTime) / 1000;
      window.app?.telemetry?.recordMessageSent(chatroomId, 'reply', duration, false);
      window.app?.telemetry?.recordError(error, {
        'chatroom.id': chatroomId,
        'message.operation': 'reply',
        'message.content_length': content?.length || 0,
        'reply.original_message_id': metadata.original_message?.id
      });
      
      const errMsg = chatroomErrorHandler(error);
>>>>>>> 34d6a2c6

      // Find and mark the optimistic reply as failed
      const messages = get().messages[chatroomId] || [];
      const optimisticMsg = messages.find(msg => msg.isOptimistic && msg.content === content.trim() && msg.type === "reply");
      if (optimisticMsg) {
        get().updateMessageState(chatroomId, optimisticMsg.tempId, MESSAGE_STATES.FAILED);
      }

      // No system message needed - failed state and retry button provide clear feedback

      return false;
    }
  },

  getUpdateSoundPlayed: (chatroomId, messageId) => {
    set((state) => ({
      messages: {
        ...state.messages,
        [chatroomId]: state.messages[chatroomId].map((message) => {
          if (message.id === messageId) {
            return { ...message, soundPlayed: true };
          }
          return message;
        }),
      },
    }));
  },

  connectToStvWebSocket: (chatroom) => {
    const stvId = chatroom?.channel7TVEmotes?.user?.id;
    const stvEmoteSets = chatroom?.channel7TVEmotes?.find((set) => set.type === "channel")?.setInfo.id;

    const existingConnection = get().connections[chatroom.id]?.stvSocket;
    if (existingConnection) {
      console.log("Closing existing 7TV WebSocket for chatroom:", chatroom.id);
      existingConnection.close();
    }

    const stvSocket = new StvWebSocket(chatroom.streamerData.user_id, stvId, stvEmoteSets);

    console.log("Connecting to 7TV WebSocket for chatroom:", chatroom.id);

    set((state) => ({
      connections: {
        ...state.connections,
        [chatroom.id]: {
          ...state.connections[chatroom.id],
          stvSocket: stvSocket,
        },
      },
    }));

    stvSocket.connect();

    stvSocket.addEventListener("message", (event) => {
      const SevenTVEvent = event.detail;
      const { type, body } = SevenTVEvent;

      switch (type) {
        case "connection_established":
          break;
        case "emote_set.update":
          get().handleEmoteSetUpdate(chatroom.id, body);
          break;
        case "cosmetic.create":
          useCosmeticsStore?.getState()?.addCosmetics(body);
          break;
        case "entitlement.create":
          const username = body?.object?.user?.connections?.find((c) => c.platform === "KICK")?.username;
          const transformedUsername = username?.replaceAll("-", "_").toLowerCase();

          useCosmeticsStore?.getState()?.addUserStyle(transformedUsername, body);
          break;

        default:
          break;
      }
    });

    storeStvId = localStorage.getItem("stvId");

    stvSocket.addEventListener("open", () => {
      console.log("7TV WebSocket connected for chatroom:", chatroom.id);

      setTimeout(() => {
        const authTokens = window.app.auth.getToken();
        if (storeStvId && authTokens?.token && authTokens?.session) {
          sendUserPresence(storeStvId, chatroom.streamerData.user_id);
          stvPresenceUpdates.set(chatroom.streamerData.user_id, Date.now());
        } else {
          console.log("[7tv Presence]: No STV ID or auth tokens available for WebSocket presence update");
        }
      }, 2000);
    });

    stvSocket.addEventListener("close", () => {
      console.log("7TV WebSocket disconnected for chatroom:", chatroom.id);
      stvPresenceUpdates.delete(chatroom.streamerData.user_id);
    });
  },

  connectToChatroom: async (chatroom) => {
    if (!chatroom?.id) return;
    const pusher = new KickPusher(chatroom.id, chatroom.streamerData.id, chatroom.streamerData?.user?.username);

    // Connection Events
    pusher.addEventListener("connection", (event) => {
      console.info("Connected to chatroom:", chatroom.id);
      get().addMessage(chatroom.id, {
        id: crypto.randomUUID(),
        type: "system",
        ...event?.detail,
        timestamp: new Date().toISOString(),
      });
      return;
    });

    // Channel Events
    pusher.addEventListener("channel", (event) => {
      const parsedEvent = JSON.parse(event.detail.data);
      switch (event.detail.event) {
        case "App\\Events\\LivestreamUpdated":
          get().handleStreamStatus(chatroom.id, parsedEvent, true);
          break;
        case "App\\Events\\ChatroomUpdatedEvent":
          get().handleChatroomUpdated(chatroom.id, parsedEvent);
          break;
        case "App\\Events\\StreamerIsLive":
          console.log("Streamer is live", parsedEvent);
          get().handleStreamStatus(chatroom.id, parsedEvent, true);
          break;
        case "App\\Events\\StopStreamBroadcast":
          console.log("Streamer is offline", parsedEvent);
          get().handleStreamStatus(chatroom.id, parsedEvent, false);
          break;
        case "App\\Events\\PinnedMessageCreatedEvent":
          get().handlePinnedMessageCreated(chatroom.id, parsedEvent);
          break;
        case "App\\Events\\PinnedMessageDeletedEvent":
          get().handlePinnedMessageDeleted(chatroom.id);
          break;
        case "App\\Events\\PollUpdateEvent":
          console.log("Poll update event:", parsedEvent);
          get().handlePollUpdate(chatroom.id, parsedEvent?.poll);
          break;
        case "App\\Events\\PollDeleteEvent":
          get().handlePollDelete(chatroom.id);
          break;
      }
    });

    // Message Events
    pusher.addEventListener("message", async (event) => {
      const parsedEvent = JSON.parse(event.detail.data);

      switch (event.detail.event) {
        case "App\\Events\\ChatMessageEvent":
          // Add user to chatters list if they're not already in there
          get().addChatter(chatroom.id, parsedEvent?.sender);

          // Get batching settings
          const settings = await window.app.store.get("chatrooms");
          const batchingSettings = {
            enabled: settings?.batching ?? false,
            interval: settings?.batchingInterval ?? 0,
          };

          if (!batchingSettings.enabled || batchingSettings.interval === 0) {
            // No batching - add message immediately
            const messageWithTimestamp = {
              ...parsedEvent,
              timestamp: new Date().toISOString(),
            };
            get().addMessage(chatroom.id, messageWithTimestamp);

            if (parsedEvent?.type === "reply") {
              window.app.replyLogs.add({
                chatroomId: chatroom.id,
                userId: parsedEvent.sender.id,
                message: messageWithTimestamp,
              });
            } else {
              window.app.logs.add({
                chatroomId: chatroom.id,
                userId: parsedEvent.sender.id,
                message: messageWithTimestamp,
              });
            }
          } else {
            // Use batching system
            if (!window.__chatMessageBatch) {
              window.__chatMessageBatch = {};
            }

            if (!window.__chatMessageBatch[chatroom.id]) {
              window.__chatMessageBatch[chatroom.id] = {
                queue: [],
                timer: null,
              };
            }

            // queue batch
            window.__chatMessageBatch[chatroom.id].queue.push({
              ...parsedEvent,
              timestamp: new Date().toISOString(),
            });

            // flusher
            const flushBatch = () => {
              try {
                const batch = window.__chatMessageBatch[chatroom.id]?.queue;
                if (batch && batch.length > 0) {
                  batch.forEach((msg) => {
                    get().addMessage(chatroom.id, msg);

                    if (msg?.type === "reply") {
                      window.app.replyLogs.add({
                        chatroomId: chatroom.id,
                        userId: msg.sender.id,
                        message: msg,
                      });
                    } else {
                      window.app.logs.add({
                        chatroomId: chatroom.id,
                        userId: msg.sender.id,
                        message: msg,
                      });
                    }
                  });
                  window.__chatMessageBatch[chatroom.id].queue = [];
                }
              } catch (error) {
                console.error("[Batching] Error flushing batch:", error);
              }
            };

            if (!window.__chatMessageBatch[chatroom.id].timer) {
              window.__chatMessageBatch[chatroom.id].timer = setTimeout(() => {
                flushBatch();
                window.__chatMessageBatch[chatroom.id].timer = null;
              }, batchingSettings.interval);
            }
          }

          break;
        case "App\\Events\\MessageDeletedEvent":
          get().handleMessageDelete(chatroom.id, parsedEvent.message.id);
          break;
        case "App\\Events\\UserBannedEvent":
          get().handleUserBanned(chatroom.id, parsedEvent);
          get().addMessage(chatroom.id, {
            id: crypto.randomUUID(),
            type: "mod_action",
            modAction: parsedEvent?.permanent ? "banned" : "ban_temporary",
            modActionDetails: parsedEvent,
            ...parsedEvent,
            timestamp: new Date().toISOString(),
          });

          break;
        case "App\\Events\\UserUnbannedEvent":
          get().handleUserUnbanned(chatroom.id, parsedEvent);
          get().addMessage(chatroom.id, {
            id: crypto.randomUUID(),
            type: "mod_action",
            modAction: parsedEvent?.permanent ? "unbanned" : "removed_timeout",
            modActionDetails: parsedEvent,
            ...parsedEvent,
            timestamp: new Date().toISOString(),
          });
          break;
      }
    });

    // connect to Pusher after getting initial data
    pusher.connect();

    // Pre-cache current user info for instant optimistic messaging
    if (!get().currentUser) {
      get().cacheCurrentUser().catch(console.error);
    }

    if (pusher.chat.OPEN) {
      const channel7TVEmotes = await window.app.stv.getChannelEmotes(chatroom.streamerData.user_id);

      if (channel7TVEmotes) {
        const seenEmoteNames = new Set();

        // Remove duplicate emotes across all sets
        channel7TVEmotes.forEach((set) => {
          set.emotes = set.emotes.filter((emote) => {
            if (seenEmoteNames.has(emote.name)) {
              return false; // Skip duplicate
            }
            seenEmoteNames.add(emote.name);
            return true; // Keep first seen instance
          });
        });

        seenEmoteNames.clear();

        const savedChatrooms = JSON.parse(localStorage.getItem("chatrooms")) || [];
        const updatedChatrooms = savedChatrooms.map((room) => (room.id === chatroom.id ? { ...room, channel7TVEmotes } : room));

        localStorage.setItem("chatrooms", JSON.stringify(updatedChatrooms));

        set((state) => ({
          chatrooms: state.chatrooms.map((room) => (room.id === chatroom.id ? { ...room, channel7TVEmotes } : room)),
        }));
      }
    }

    // TOOD: Cleanup promise.allSettled

    const fetchInitialUserChatroomInfo = async () => {
      const response = await window.app.kick.getSelfChatroomInfo(chatroom?.streamerData?.slug);

      if (!response?.data) {
        console.log("[Initial User Chatroom Info]: No data received, skipping update");
        return;
      }

      set((state) => ({
        chatrooms: state.chatrooms.map((room) => {
          if (room.id === chatroom.id) {
            return {
              ...room,
              userChatroomInfo: response.data,
            };
          }
          return room;
        }),
      }));
    };

    fetchInitialUserChatroomInfo();

    const fetchEmotes = async () => {
      console.log("[Kick Emotes]: Fetching emotes for chatroom:", chatroom?.streamerData?.slug);
      const data = await window.app.kick.getEmotes(chatroom?.streamerData?.slug);
      const currentChatroom = get().chatrooms.find((room) => room.id === chatroom.id);

      let sevenTVEmoteNames = new Set();
      await currentChatroom?.channel7TVEmotes.forEach((set) => {
        set.emotes.forEach((emote) => {
          if (emote.name) sevenTVEmoteNames.add(emote.name);
        });
      });

      let removedEmotes = [];

      if (Array.isArray(data)) {
        data.forEach((set) => {
          set.emotes = set.emotes.filter((emote) => {
            if (sevenTVEmoteNames.has(emote.name)) {
              removedEmotes.push({ id: emote.id, name: emote.name, owner: emote.owner });
              return false;
            }
            return true;
          });
        });
      }

      set((state) => ({
        chatrooms: state.chatrooms.map((room) => {
          if (room.id === chatroom.id) {
            return { ...room, emotes: data };
          }
          return room;
        }),
      }));
      sevenTVEmoteNames.clear();
    };

    fetchEmotes();

    // Fetch Initial Chatroom Info
    const fetchInitialChatroomInfo = async () => {
      const response = await window.app.kick.getChannelChatroomInfo(chatroom?.streamerData?.slug);

      if (!response?.data) {
        console.log("[Initial Chatroom Info]: No data received, skipping update");
        return;
      }

      const currentChatroom = get().chatrooms.find((room) => room.id === chatroom.id);
      const updatedChatroom = {
        ...currentChatroom,
        initialChatroomInfo: response.data,
        isStreamerLive: response.data?.livestream?.is_live,
        streamerData: {
          ...currentChatroom.streamerData,
          livestream: response.data?.livestream
            ? { ...currentChatroom.streamerData?.livestream, ...response.data?.livestream }
            : null,
        },
      };

      set((state) => ({
        chatrooms: state.chatrooms.map((room) => {
          if (room.id === chatroom.id) {
            return updatedChatroom;
          }
          return room;
        }),
      }));

      // Update local storage with the updated chatroom
      const savedChatrooms = JSON.parse(localStorage.getItem("chatrooms")) || [];
      const updatedChatrooms = savedChatrooms.map((room) => (room.id === chatroom.id ? updatedChatroom : room));
      localStorage.setItem("chatrooms", JSON.stringify(updatedChatrooms));
    };

    fetchInitialChatroomInfo();

    // Fetch initial messages
    const fetchInitialMessages = async () => {
      const response = await window.app.kick.getInitialChatroomMessages(chatroom.streamerData.id);

      if (!response?.data?.data) {
        console.log("[Initial Messages]: No data received, skipping update");
        return;
      }

      const data = response.data.data;

      // Handle initial pinned message
      if (data?.pinned_message) {
        get().handlePinnedMessageCreated(chatroom.id, data.pinned_message);
      } else {
        get().handlePinnedMessageDeleted(chatroom.id);
      }

      // Add initial messages to the chatroom
      if (data?.messages) {
        get().addInitialChatroomMessages(chatroom.id, data.messages.reverse());
      }
    };

    fetchInitialMessages();

    const fetchInitialPollInfo = async () => {
      const response = await window.app.kick.getInitialPollInfo(chatroom?.streamerData?.slug);

      if (!response) {
        console.log("[Initial Poll Info]: No response received, skipping update");
        return;
      }

      if (response.data?.status?.code === 404) {
        get().handlePollDelete(chatroom.id);
      }

      if (response.data?.status?.code === 200) {
        get().handlePollUpdate(chatroom.id, response.data?.data?.poll);
      }
    };

    fetchInitialPollInfo();

    set((state) => ({
      connections: {
        ...state.connections,
        [chatroom.id]: {
          ...state.connections[chatroom.id],
          kickPusher: pusher,
        },
      },
    }));
  },

  // Fetch and cache donators list from API
  fetchDonators: async () => {
    try {
      const donators = await getKickTalkDonators();
      set({ donators: donators || [] });

      return donators;
    } catch (error) {
      console.error("[Chat Provider]: Error fetching donators:", error);
      set({ donators: [] });
      return [];
    }
  },

  initializeConnections: async () => {
    // Prevent multiple simultaneous initializations
    if (initializationInProgress) {
      console.log("[ChatProvider] Initialization already in progress, skipping...");
      return;
    }

    initializationInProgress = true;
    console.log("[ChatProvider] Starting OPTIMIZED connection initialization...");

    try {
      // Fetch donators list once on initialization
      get().fetchDonators();

      const chatrooms = get().chatrooms;
      if (!chatrooms?.length) {
        console.log("[ChatProvider] No chatrooms to initialize");
        return;
      }

      // Cleanup existing connection manager if it exists
      if (connectionManager) {
        connectionManager.cleanup();
      }

      // Create new connection manager
      connectionManager = new ConnectionManager();

    // Set up event handlers for the shared connections
    const eventHandlers = {
      // KickPusher event handlers
      onKickMessage: (event) => {
        try {
          const { chatroomId } = event.detail;
          console.log(`[ChatProvider] Received kick message for chatroom ${chatroomId}:`, event.detail);
          if (chatroomId) {
            get().handleKickMessage(chatroomId, event.detail);
          }
        } catch (error) {
          console.error("[ChatProvider] Error handling kick message:", error);
        }
      },
      onKickChannel: (event) => {
        try {
          const { chatroomId } = event.detail;
          if (chatroomId) {
            get().handleKickChannel(chatroomId, event.detail);
          }
        } catch (error) {
          console.error("[ChatProvider] Error handling kick channel event:", error);
        }
      },
      onKickConnection: (event) => {
        try {
          get().handleKickConnection(event.detail);
        } catch (error) {
          console.error("[ChatProvider] Error handling kick connection:", error);
        }
      },
      onKickSubscriptionSuccess: (event) => {
        try {
          const { chatroomId } = event.detail;
          if (chatroomId) {
            console.log(`[ChatProvider] Subscription successful for chatroom: ${chatroomId}`);
            // Use setTimeout to prevent immediate state update loops
            setTimeout(() => {
              get().addMessage(chatroomId, {
                id: crypto.randomUUID(),
                type: "system",
                content: "connection-success",
                chatroomNumber: chatroomId,
                timestamp: new Date().toISOString(),
              });
            }, 0);
          }
        } catch (error) {
          console.error("[ChatProvider] Error handling kick subscription success:", error);
        }
      },
      // 7TV event handlers
      onStvMessage: (event) => {
        try {
          const { chatroomId } = event.detail;
          if (chatroomId) {
            get().handleStvMessage(chatroomId, event.detail);
          } else {
            // Broadcast to all chatrooms if no specific chatroom
            chatrooms.forEach(chatroom => {
              get().handleStvMessage(chatroom.id, event.detail);
            });
          }
        } catch (error) {
          console.error("[ChatProvider] Error handling 7TV message:", error);
        }
      },
      onStvOpen: (event) => {
        try {
          const { chatroomId } = event.detail;
          if (chatroomId) {
            console.log(`[ChatProvider] 7TV WebSocket connected for chatroom: ${chatroomId}`);
          } else {
            console.log("[ChatProvider] 7TV WebSocket connected for all chatrooms");
          }
        } catch (error) {
          console.error("[ChatProvider] Error handling 7TV open:", error);
        }
      },
      onStvConnection: () => {
        try {
          console.log("[ChatProvider] 7TV shared connection established");
        } catch (error) {
          console.error("[ChatProvider] Error handling 7TV connection:", error);
        }
      },
    };

      try {
        console.log(`[ChatProvider] Initializing ${chatrooms.length} chatrooms with optimized connections...`);

        // Prepare store callbacks to avoid circular imports
        const storeCallbacks = {
          handlePinnedMessageCreated: get().handlePinnedMessageCreated,
          handlePinnedMessageDeleted: get().handlePinnedMessageDeleted,
          addInitialChatroomMessages: get().addInitialChatroomMessages,
          handleStreamStatus: get().handleStreamStatus,
        };

        // Initialize connections with the new manager
        await connectionManager.initializeConnections(chatrooms, eventHandlers, storeCallbacks);

        console.log("[ChatProvider] ✅ Optimized connection initialization completed!");
        console.log("[ChatProvider] 📊 Connection status:", connectionManager.getConnectionStatus());

        // Show performance comparison in console
        console.log("[ChatProvider] 🚀 Performance improvement:");
        console.log(`  - WebSocket connections: ${chatrooms.length * 2} → 2 (${((chatrooms.length * 2 - 2) / (chatrooms.length * 2) * 100).toFixed(1)}% reduction)`);
        console.log(`  - Expected startup time improvement: ~75% faster`);

      } catch (error) {
        console.error("[ChatProvider] ❌ Error during optimized initialization:", error);
        // Fallback to individual connections if shared connections fail
        console.log("[ChatProvider] 🔄 Falling back to individual connections...");
        get().initializeIndividualConnections();
      }
    } finally {
      initializationInProgress = false;
    }
  },

  // Fallback method for individual connections (existing behavior)
  initializeIndividualConnections: () => {
    console.log("[ChatProvider] Initializing individual connections (fallback)...");

    get()?.chatrooms?.forEach((chatroom) => {
      if (!get().connections[chatroom.id]) {
        // Connect to chatroom
        get().connectToChatroom(chatroom);

        // Connect to 7TV WebSocket
        get().connectToStvWebSocket(chatroom);
      }
    });
  },

  // Shared connection event handlers
  handleKickMessage: async (chatroomId, eventDetail) => {
    console.log(`[ChatProvider] Processing kick message for chatroom ${chatroomId}:`, eventDetail);
    const parsedEvent = JSON.parse(eventDetail.data);

    switch (eventDetail.event) {
      case "App\\Events\\ChatMessageEvent":
        // Add user to chatters list if they're not already in there
        get().addChatter(chatroomId, parsedEvent?.sender);

        // Get batching settings
        const settings = await window.app.store.get("chatrooms");
        const batchingSettings = {
          enabled: settings?.batching ?? false,
          interval: settings?.batchingInterval ?? 0,
        };

        if (!batchingSettings.enabled || batchingSettings.interval === 0) {
          // No batching - add message immediately
          const messageWithTimestamp = {
            ...parsedEvent,
            timestamp: new Date().toISOString(),
          };
          console.log(`[ChatProvider] Adding message to chatroom ${chatroomId}:`, messageWithTimestamp);
          get().addMessage(chatroomId, messageWithTimestamp);

          // Verify the message was added
          const currentMessages = get().messages[chatroomId] || [];
          console.log(`[ChatProvider] Chatroom ${chatroomId} now has ${currentMessages.length} messages`);

          if (parsedEvent?.type === "reply") {
            window.app.replyLogs.add({
              chatroomId: chatroomId,
              userId: parsedEvent.sender.id,
              message: messageWithTimestamp,
            });
          } else {
            window.app.logs.add({
              chatroomId: chatroomId,
              userId: parsedEvent.sender.id,
              message: messageWithTimestamp,
            });
          }
        } else {
          // Use batching system (existing logic)
          if (!window.__chatMessageBatch) {
            window.__chatMessageBatch = {};
          }

          if (!window.__chatMessageBatch[chatroomId]) {
            window.__chatMessageBatch[chatroomId] = {
              queue: [],
              timer: null,
            };
          }

          window.__chatMessageBatch[chatroomId].queue.push({
            ...parsedEvent,
            timestamp: new Date().toISOString(),
          });

          const flushBatch = () => {
            try {
              const batch = window.__chatMessageBatch[chatroomId]?.queue;
              if (batch && batch.length > 0) {
                batch.forEach((msg) => {
                  get().addMessage(chatroomId, msg);

                  if (msg?.type === "reply") {
                    window.app.replyLogs.add({
                      chatroomId: chatroomId,
                      userId: msg.sender.id,
                      message: msg,
                    });
                  } else {
                    window.app.logs.add({
                      chatroomId: chatroomId,
                      userId: msg.sender.id,
                      message: msg,
                    });
                  }
                });
                window.__chatMessageBatch[chatroomId].queue = [];
              }
            } catch (error) {
              console.error("[Batching] Error flushing batch:", error);
            }
          };

          if (!window.__chatMessageBatch[chatroomId].timer) {
            window.__chatMessageBatch[chatroomId].timer = setTimeout(() => {
              flushBatch();
              window.__chatMessageBatch[chatroomId].timer = null;
            }, batchingSettings.interval);
          }
        }
        break;

      case "App\\Events\\MessageDeletedEvent":
        get().handleMessageDelete(chatroomId, parsedEvent.message.id);
        break;

      case "App\\Events\\UserBannedEvent":
        get().handleUserBanned(chatroomId, parsedEvent.user, parsedEvent.banned_by, parsedEvent.permanent);
        break;

      case "App\\Events\\UserUnbannedEvent":
        get().handleUserUnbanned(chatroomId, parsedEvent.user, parsedEvent.unbanned_by);
        break;
    }
  },

  handleKickChannel: (chatroomId, eventDetail) => {
    const parsedEvent = JSON.parse(eventDetail.data);

    switch (eventDetail.event) {
      case "App\\Events\\LivestreamUpdated":
        get().handleStreamStatus(chatroomId, parsedEvent, true);
        break;
      case "App\\Events\\ChatroomUpdatedEvent":
        get().handleChatroomUpdated(chatroomId, parsedEvent);
        break;
      case "App\\Events\\StreamerIsLive":
        console.log("Streamer is live", parsedEvent);
        get().handleStreamStatus(chatroomId, parsedEvent, true);
        break;
      case "App\\Events\\StopStreamBroadcast":
        console.log("Streamer is offline", parsedEvent);
        get().handleStreamStatus(chatroomId, parsedEvent, false);
        break;
      case "App\\Events\\PinnedMessageCreatedEvent":
        get().handlePinnedMessageCreated(chatroomId, parsedEvent);
        break;
      case "App\\Events\\PinnedMessageDeletedEvent":
        get().handlePinnedMessageDeleted(chatroomId);
        break;
      case "App\\Events\\PollUpdateEvent":
        console.log("Poll update event:", parsedEvent);
        get().handlePollUpdate(chatroomId, parsedEvent?.poll);
        break;
      case "App\\Events\\PollDeleteEvent":
        get().handlePollDelete(chatroomId);
        break;
    }
  },

  handleKickConnection: (eventDetail) => {
    const { chatrooms } = eventDetail;
    if (chatrooms) {
      chatrooms.forEach(chatroomId => {
        get().addMessage(chatroomId, {
          id: crypto.randomUUID(),
          type: "system",
          content: eventDetail.content,
          chatroomNumber: chatroomId,
          timestamp: new Date().toISOString(),
        });
      });
    }
  },

  handleStvMessage: (chatroomId, eventDetail) => {
    const { type, body } = eventDetail;

    switch (type) {
      case "connection_established":
        break;
      case "emote_set.update":
        get().handleEmoteSetUpdate(chatroomId, body);
        break;
      case "cosmetic.create":
        useCosmeticsStore?.getState()?.addCosmetics(body);
        break;
      case "entitlement.create":
        const username = body?.object?.user?.connections?.find((c) => c.platform === "KICK")?.username;
        const transformedUsername = username?.replaceAll("-", "_").toLowerCase();
        useCosmeticsStore?.getState()?.addUserStyle(transformedUsername, body);
        break;
      default:
        break;
    }
  },

  // [Notification Sounds & Mentions]
  handleNotification: async (chatroomId, message) => {
    try {
      if (message.is_old && message.type !== "message") return;
      if (message.soundPlayed) return;

      const notificationSettings = await window.app.store.get("notifications");
      if (!notificationSettings?.enabled || !notificationSettings?.sound || !notificationSettings?.phrases?.length) return;

      const userId = localStorage.getItem("kickId");

      // Skip own messages
      if (message?.sender?.id == userId) return;

      // Only play sound for recent messages (within last 5 seconds)
      const messageTime = new Date(message.created_at || message.timestamp).getTime();
      if (Date.now() - messageTime > 5000) return;

      // Check if it's a reply to user's message first
      if (message?.metadata?.original_sender?.id == userId && message?.sender?.id != userId) {
        get().playNotificationSound(chatroomId, message, notificationSettings);
        get().addMention(chatroomId, message, "reply");
        return;
      }

      // Otherwise check for highlight phrases
      const hasHighlightPhrase = notificationSettings.phrases.some((phrase) =>
        message.content?.toLowerCase().includes(phrase.toLowerCase()),
      );

      if (hasHighlightPhrase) {
        get().playNotificationSound(chatroomId, message, notificationSettings);
        get().addMention(chatroomId, message, "highlight");
      }
    } catch (error) {
      console.error("[Notifications]: Error handling notification:", error);
    }
  },

  // Helper function to play notification sound
  playNotificationSound: async (chatroomId, message, settings) => {
    try {
      console.log("[Notifications]: Playing notification sound");

      const soundUrl = await window.app.notificationSounds.getSoundUrl(settings?.soundFile);
      const audio = new Audio(soundUrl);
      audio.volume = settings?.volume || 0.1;
      await audio.play();
      get().getUpdateSoundPlayed(chatroomId, message.id);
    } catch (error) {
      console.error("[Notifications]: Error playing notification sound:", error);
    }
  },

  addMessage: (chatroomId, message) => {

    set((state) => {
      const messages = state.messages[chatroomId] || [];

      const currentChatroomId = get().currentChatroomId;
      const isRead = message?.is_old || chatroomId === currentChatroomId;

      const newMessage = {
        ...message,
        chatroom_id: chatroomId,
        deleted: false,
        isRead: isRead,
      };

      // Check if this is a confirmation of an optimistic message (regular or reply)
      if (!newMessage.isOptimistic && (newMessage.type === "message" || newMessage.type === "reply")) {
        const optimisticIndex = messages.findIndex(msg => 
            msg.isOptimistic &&
            msg.content === newMessage.content &&
            msg.sender?.id === newMessage.sender?.id &&
            msg.type === newMessage.type &&
          msg.state === MESSAGE_STATES.OPTIMISTIC
        );

        if (optimisticIndex !== -1) {
          // Replace optimistic message with confirmed message
          const updatedMessages = [...messages];
          updatedMessages[optimisticIndex] = {
            ...newMessage,
            state: MESSAGE_STATES.CONFIRMED,
            isOptimistic: false
          };

          return {
            ...state,
            messages: {
              ...state.messages,
              [chatroomId]: updatedMessages,
            },
          };
        }
      }

      if (messages.some((msg) => msg.id === newMessage.id)) {
        console.log(`[addMessage] Duplicate message ${newMessage.id}, skipping`);
        return state;
      }

      let updatedMessages = message?.is_old ? [newMessage, ...messages] : [...messages, newMessage];

      // Sort messages by timestamp to handle edge cases where messages arrive out of order
      // Only sort if we have a mix of optimistic and confirmed messages to avoid unnecessary work
      const hasOptimistic = updatedMessages.some(msg => msg.isOptimistic);
      const hasConfirmed = updatedMessages.some(msg => !msg.isOptimistic);

      if (hasOptimistic && hasConfirmed) {
        updatedMessages.sort((a, b) => {
          const timeA = new Date(a.created_at || a.timestamp).getTime();
          const timeB = new Date(b.created_at || b.timestamp).getTime();
          return timeA - timeB;
        });
      }

      // Keep a fixed window of messages based on pause state
      if (state.isChatroomPaused?.[chatroomId] && updatedMessages.length > 600) {
        updatedMessages = updatedMessages.slice(-300);
      } else if (!state.isChatroomPaused?.[chatroomId] && updatedMessages.length > 200) {
        updatedMessages = updatedMessages.slice(-200);
      }


      return {
        messages: {
          ...state.messages,
          [chatroomId]: updatedMessages,
        },
      };
    });

    // Handle Playing Notification Sounds
    get().handleNotification(chatroomId, message);
  },

  addChatter: (chatroomId, chatter) => {
    set((state) => {
      const chatters = state.chatters[chatroomId] || [];

      // Check if chatter already exists
      if (chatters?.some((c) => c.id === chatter.id)) {
        return state;
      }

      return {
        chatters: {
          ...state.chatters,
          [chatroomId]: [...(state.chatters[chatroomId] || []), chatter],
        },
      };
    });
  },

  addChatroom: async (username) => {
    try {
      const savedChatrooms = JSON.parse(localStorage.getItem("chatrooms")) || [];

      // Check for duplicate chatroom
      const isDuplicate = savedChatrooms.some(
        (chatroom) =>
          chatroom.username.toLowerCase() === username.toLowerCase() ||
          chatroom.username.toLowerCase() === username.replaceAll("-", "_")
      );

      if (isDuplicate) {
        return { error: "DUPLICATE", message: `Chatroom "${username}" is already added` };
      }

      if (savedChatrooms.length >= 20) {
        return { error: "LIMIT_REACHED", message: "Maximum of 20 chatrooms allowed" };
      }

      const response = await queueChannelFetch(username);
      if (!response?.user) return response;

      const newChatroom = {
        id: response.chatroom.id,
        username: response.user.username,
        displayName: response.user.username, // Custom display name for renaming
        slug: response?.slug,
        streamerData: response,
        channel7TVEmotes: [],
        order: savedChatrooms.length,
      };

      set((state) => ({
        chatrooms: [...state.chatrooms, newChatroom],
      }));

      // Connect to chatroom
      get().connectToChatroom(newChatroom);

      // Connect to 7TV WebSocket
      get().connectToStvWebSocket(newChatroom);

      // Save to local storage
      localStorage.setItem("chatrooms", JSON.stringify([...savedChatrooms, newChatroom]));

      return newChatroom;
    } catch (error) {
      console.error("[Chatroom Store]: Error adding chatroom:", error);
    }
  },

  // Update message state (optimistic -> confirmed/failed)
  updateMessageState: (chatroomId, tempId, newState) => {
    set((state) => {
      const messages = state.messages[chatroomId] || [];
      const updatedMessages = messages.map(msg => 
        msg.tempId === tempId 
          ? { ...msg, state: newState }
          : msg
      );

      return {
        ...state,
        messages: {
          ...state.messages,
          [chatroomId]: updatedMessages
        }
      };
    });
  },

  // Remove optimistic message and replace with confirmed message
  confirmMessage: (chatroomId, tempId, confirmedMessage) => {
    set((state) => {
      const messages = state.messages[chatroomId] || [];
      const updatedMessages = messages.map(msg => 
        msg.tempId === tempId
          ? { ...confirmedMessage, state: MESSAGE_STATES.CONFIRMED, isOptimistic: false }
          : msg
      );

      return {
        ...state,
        messages: {
          ...state.messages,
          [chatroomId]: updatedMessages
        }
      };
    });
  },

  // Remove failed optimistic messages
  removeOptimisticMessage: (chatroomId, tempId) => {
    set((state) => {
      const messages = state.messages[chatroomId] || [];
      const updatedMessages = messages.filter(msg => msg.tempId !== tempId);

      return {
        ...state,
        messages: {
          ...state.messages,
          [chatroomId]: updatedMessages
        }
      };
    });
  },

  // Retry failed optimistic message
  retryFailedMessage: async (chatroomId, tempId) => {
    const messages = get().messages[chatroomId] || [];
    const failedMessage = messages.find(msg => msg.tempId === tempId && msg.state === MESSAGE_STATES.FAILED);

    if (!failedMessage) return false;

    // Remove the failed message
    get().removeOptimisticMessage(chatroomId, tempId);

    // Resend based on message type
    if (failedMessage.type === "reply") {
      return await get().sendReply(chatroomId, failedMessage.content, failedMessage.metadata);
    } else {
      return await get().sendMessage(chatroomId, failedMessage.content);
    }
  },

  removeChatroom: (chatroomId) => {
    console.log(`[ChatProvider]: Removing chatroom ${chatroomId}`);

    // Use connection manager for shared connections
    if (connectionManager) {
      connectionManager.removeChatroom(chatroomId);
    }
    
    // Clean up any individual connections in state (works for both pooled and individual modes)
    const { connections } = get();
    const connection = connections[chatroomId];
    const stvSocket = connection?.stvSocket;
    const kickPusher = connection?.kickPusher;

    if (stvSocket) {
      stvSocket.close();
    }

    if (kickPusher) {
      kickPusher.close();
    }

    // Clean up batching system
    if (window.__chatMessageBatch?.[chatroomId]) {
      if (window.__chatMessageBatch[chatroomId].timer) {
        clearTimeout(window.__chatMessageBatch[chatroomId].timer);
      }
      // Flush any remaining messages
      const batch = window.__chatMessageBatch[chatroomId].queue;
      if (batch?.length > 0) {
        batch.forEach((msg) => get().addMessage(chatroomId, msg));
      }
      // Remove from global state
      delete window.__chatMessageBatch[chatroomId];
    }

    set((state) => {
      const { [chatroomId]: _, ...messages } = state.messages;
      const { [chatroomId]: __, ...connections } = state.connections;
      const { [chatroomId]: ___, ...mentions } = state.mentions;

      return {
        chatrooms: state.chatrooms.filter((room) => room.id !== chatroomId),
        messages,
        connections,
        mentions,
      };
    });

    // Remove chatroom from local storage
    const savedChatrooms = JSON.parse(localStorage.getItem("chatrooms")) || [];
    localStorage.setItem("chatrooms", JSON.stringify(savedChatrooms.filter((room) => room.id !== chatroomId)));
  },

  updateChatroomOrder: (chatroomId, newOrder) => {
    set((state) => ({
      chatrooms: state.chatrooms.map((room) => (room.id === chatroomId ? { ...room, order: newOrder } : room)),
    }));

    const updatedChatrooms = get().chatrooms;

    // Update local storage
    localStorage.setItem("chatrooms", JSON.stringify(updatedChatrooms));
  },

  reorderChatrooms: (reorderedChatrooms) => {
    const chatroomsWithNewOrder = reorderedChatrooms.map((chatroom, index) => ({
      ...chatroom,
      order: index,
    }));

    set({ chatrooms: chatroomsWithNewOrder });

    // Update local storage
    localStorage.setItem("chatrooms", JSON.stringify(chatroomsWithNewOrder));
  },

  handleUserBanned: (chatroomId, event) => {
    set((state) => {
      const messages = state.messages[chatroomId];
      if (!messages) return state;

      const updatedMessages = messages.map((message) => {
        if (message?.sender?.id === event?.user?.id) {
          return {
            ...message,
            deleted: true,
            modAction: event?.permanent ? "banned" : "ban_temporary",
            modActionDetails: event,
          };
        }
        return message;
      });

      return {
        ...state,
        messages: {
          ...state.messages,
          [chatroomId]: updatedMessages,
        },
      };
    });
  },

  handleUserUnbanned: (chatroomId, event) => {
    set((state) => {
      const messages = state.messages[chatroomId];
      if (!messages) return state;

      const updatedMessages = messages.map((message) => {
        if (message?.sender?.id === event?.user?.id) {
          return { ...message, deleted: false, modAction: "unbanned", modActionDetails: event };
        }
        return message;
      });

      return {
        ...state,
        messages: {
          ...state.messages,
          [chatroomId]: updatedMessages,
        },
      };
    });
  },

  // handleUpdatePlaySound: (chatroomId, messageId) => {
  //   set((state) => {
  //     return {
  //       ...state,
  //       messages: state.messages[chatroomId].map((message) => {
  //         if (message.id === messageId) {
  //           return { ...message, playSound: !message.playSound };
  //         }
  //         return message;
  //       }),
  //     };
  //   });
  // },

  handleMessageDelete: (chatroomId, messageId) => {
    set((state) => {
      const messages = state.messages[chatroomId];
      if (!messages) return state;

      const updatedMessages = messages.map((message) => {
        if (message.id === messageId) {
          return { ...message, deleted: true };
        }
        return message;
      });

      return {
        ...state,
        messages: {
          ...state.messages,
          [chatroomId]: updatedMessages,
        },
      };
    });

    // Update persistent logs with deleted status
    window.app.logs.updateDeleted(chatroomId, messageId);
    window.app.replyLogs.updateDeleted(chatroomId, messageId);
  },

  getDeleteMessage: async (chatroomId, messageId) => {
    try {
      await window.app.modActions.getDeleteMessage(chatroomId, messageId);
      return true;
    } catch (error) {
      console.error("[Delete Message]: Error getting delete message:", error);

      // if (error.response?.status === 400) {
      //   const errMsg = chatroomErrorHandler({ code: "DELETE_MESSAGE_ERROR" });
      //   get().addMessage(chatroomId, {
      //     id: crypto.randomUUID(),
      //     type: "system",
      //     content: errMsg,
      //     timestamp: new Date().toISOString(),
      //   });
      // }

      return false;
    }
  },

  getPinMessage: async (chatroomId, messageData) => {
    try {
      await window.app.kick.getPinMessage(messageData);
      return true;
    } catch (error) {
      console.error("[Pin Message]: Error getting pin message:", error);
      if (messageData?.type === "dialog") return false;

      if (error.response?.status === 400) {
        const errMsg = chatroomErrorHandler({ code: "PINNED_MESSAGE_NOT_FOUND_ERROR" });
        get().addMessage(chatroomId, {
          id: crypto.randomUUID(),
          type: "system",
          content: errMsg,
          timestamp: new Date().toISOString(),
        });
      }

      return false;
    }
  },

  handlePinnedMessageCreated: (chatroomId, event) => {
    set((state) => ({
      chatrooms: state.chatrooms.map((room) => {
        if (room.id === chatroomId) {
          return { ...room, pinDetails: event };
        }
        return room;
      }),
    }));
  },

  handlePollUpdate: (chatroomId, poll) => {
    if (!poll?.title) return null;

    set((state) => {
      const currentPoll = state.chatrooms.find((room) => room.id === chatroomId)?.pollDetails;

      return {
        chatrooms: state.chatrooms.map((room) => {
          if (room.id === chatroomId) {
            return { ...room, pollDetails: currentPoll ? { ...currentPoll, ...poll } : poll };
          }
          return room;
        }),
      };
    });
  },

  handlePinnedMessageDeleted: (chatroomId) => {
    set((state) => ({
      chatrooms: state.chatrooms.map((room) => {
        if (room.id === chatroomId) {
          return { ...room, pinDetails: null };
        }
        return room;
      }),
    }));

    // Update local storage
    const savedChatrooms = JSON.parse(localStorage.getItem("chatrooms")) || [];
    const updatedChatrooms = savedChatrooms.map((room) => (room.id === chatroomId ? { ...room, pinDetails: null } : room));
    localStorage.setItem("chatrooms", JSON.stringify(updatedChatrooms));
  },

  handlePollDelete: (chatroomId) => {
    set((state) => ({
      chatrooms: state.chatrooms.map((room) => {
        if (room.id === chatroomId) {
          return { ...room, pollDetails: null };
        }
        return room;
      }),
    }));
  },

  handleStreamStatus: (chatroomId, event, isLive) => {
    const currentChatroom = get().chatrooms.find((room) => room.id === chatroomId);
    const updatedChatroom = {
      ...currentChatroom,
      isStreamerLive: isLive,
      streamerData: {
        ...currentChatroom.streamerData,
        livestream: event?.livestream ? { ...currentChatroom.streamerData?.livestream, ...event?.livestream } : null,
      },
    };

    set((state) => ({
      chatrooms: state.chatrooms.map((room) => {
        if (room.id === chatroomId) {
          return updatedChatroom;
        }
        return room;
      }),
    }));

    // Update local storage with the updated chatroom
    const savedChatrooms = JSON.parse(localStorage.getItem("chatrooms")) || [];
    const updatedChatrooms = savedChatrooms.map((room) => (room.id === chatroomId ? updatedChatroom : room));
    localStorage.setItem("chatrooms", JSON.stringify(updatedChatrooms));
  },

  handleChatroomUpdated: (chatroomId, event) => {
    set((state) => ({
      chatrooms: state.chatrooms.map((room) => {
        if (room.id === chatroomId) {
          return { ...room, chatroomInfo: event };
        }
        return room;
      }),
    }));
  },

  // Add initial chatroom messages, reverse the order of the messages
  addInitialChatroomMessages: (chatroomId, data) => {
    [...data].reverse().forEach((message) => {
      message.is_old = true;
      message.metadata = JSON.parse(message.metadata);

      get().addChatter(chatroomId, message?.sender);
      window.app.logs.add({
        chatroomId: chatroomId,
        userId: message?.sender?.id,
        message: message,
      });

      get().addMessage(chatroomId, message);
    });
  },

  handleChatroomPause: (chatroomId, isPaused) => {
    set((state) => ({
      isChatroomPaused: { ...state.isChatroomPaused, [chatroomId]: isPaused },
    }));
  },

  handleEmoteSetUpdate: (chatroomId, body) => {
    if (!body) return;

    const { pulled = [], pushed = [], updated = [] } = body;

    const chatroom = get().chatrooms.find((room) => room.id === chatroomId);
    if (!chatroom) return;

    const channelEmoteSet = Array.isArray(chatroom.channel7TVEmotes)
      ? chatroom.channel7TVEmotes.find((set) => set.type === "channel")
      : null;

    const personalEmoteSets = get().personalEmoteSets;
    if (!channelEmoteSet?.emotes || !personalEmoteSets?.length) return;

    let emotes = channelEmoteSet.emotes || [];
    const isPersonalSetUpdated = personalEmoteSets.some((set) => body.id === set.setInfo?.id);

    // Get the specific personal emote set being updated
    const personalSetBeingUpdated = personalEmoteSets.find((set) => body.id === set.setInfo?.id);
    let personalEmotes = isPersonalSetUpdated ? [...(personalSetBeingUpdated?.emotes || [])] : [];

    // Track changes for update messages in chat
    const addedEmotes = [];
    const removedEmotes = [];
    const updatedEmotes = [];

    if (pulled.length > 0) {
      pulled.forEach((pulledItem) => {
        let emoteId = null;
        let emoteName = null;
        let emoteOwner = null;
        if (typeof pulledItem === "string") {
          emoteId = pulledItem;
        } else if (pulledItem && typeof pulledItem === "object" && pulledItem.old_value && pulledItem.old_value.id) {
          emoteId = pulledItem.old_value.id;
          emoteName = pulledItem.old_value.name || pulledItem.old_value.data?.name;
          emoteOwner = pulledItem.old_value.data?.owner;
        }

        if (emoteId) {
          if (!emoteName) {
            if (isPersonalSetUpdated) {
              const emote = personalEmotes.find((emote) => emote.id === emoteId);
              emoteName = emote?.name;
              emoteOwner = emote?.owner;
            } else {
              const emote = emotes.find((emote) => emote.id === emoteId);
              emoteName = emote?.name;
              emoteOwner = emote?.owner;
            }
          }

          if (emoteName && !isPersonalSetUpdated) {
            removedEmotes.push({ id: emoteId, name: emoteName, owner: emoteOwner });
          }

          if (isPersonalSetUpdated) {
            personalEmotes = personalEmotes.filter((emote) => emote.id !== emoteId);
          } else {
            emotes = emotes.filter((emote) => emote.id !== emoteId);
          }
        }
      });
    }

    if (pushed.length > 0) {
      pushed.forEach((pushedItem) => {
        const { value } = pushedItem;
        const emoteName = value.name ? value.name : value.data?.name;

        if (emoteName && !isPersonalSetUpdated) {
          addedEmotes.push({ id: value.id, name: emoteName, owner: value.data?.owner });
        }

        if (isPersonalSetUpdated) {
          const transformedEmote = {
            id: value.id,
            actor_id: value.actor_id,
            flags: value.data?.flags || 0,
            name: emoteName,
            alias: value.data?.name !== value.name ? value?.data?.name : null,
            owner: value.data?.owner,
            file: value.data?.host.files?.[0] || value.data?.host.files?.[1],
            added_timestamp: value.timestamp || Date.now(),
            platform: "7tv",
            type: "personal",
          };

          // Remove any existing emote with the same ID first
          personalEmotes = personalEmotes.filter((emote) => emote.id !== value.id);
          // Then add the new/updated emote
          personalEmotes.push(transformedEmote);
        } else {
          // Remove any existing emote with the same ID first
          emotes = emotes.filter((emote) => emote.id !== value.id);
          // Then add the new emote
          emotes.push({
            id: value.id,
            actor_id: value.actor_id,
            flags: value.data?.flags || 0,
            name: emoteName,
            alias: value.data?.name !== value.name ? value?.data?.name : null,
            owner: value.data?.owner,
            file: value.data?.host.files?.[0] || value.data?.host.files?.[1],
            added_timestamp: value.timestamp || Date.now(),
            platform: "7tv",
          });
        }
      });
    }

    if (updated.length > 0) {
      updated.forEach((emote) => {
        const { old_value, value } = emote;
        if (!old_value?.id || !value?.id) return;

        const oldName = old_value.name || old_value.data?.name;
        const newName = value.name ? value.name : value.data?.name;

        if (oldName && newName && oldName !== newName && !isPersonalSetUpdated) {
          updatedEmotes.push({
            id: old_value.id,
            oldName,
            newName,
            oldOwner: old_value.data?.owner,
            newOwner: value.data?.owner,
          });
        }

        if (isPersonalSetUpdated) {
          personalEmotes = personalEmotes.filter((e) => e.id !== old_value.id);

          const transformedEmote = {
            id: value.id,
            actor_id: value.actor_id,
            flags: value.data?.flags || 0,
            name: newName,
            alias: value.data?.name !== value.name ? value?.data?.name : null,
            owner: value.data?.owner,
            file: value.data?.host.files?.[0] || value.data?.host.files?.[1],
            added_timestamp: value.timestamp || Date.now(),
            platform: "7tv",
            type: "personal",
          };

          personalEmotes.push(transformedEmote);
        } else {
          emotes = emotes.filter((e) => e.id !== old_value.id);

          emotes.push({
            id: value.id,
            actor_id: value.actor_id,
            flags: value.data?.flags || 0,
            name: newName,
            alias: value.data?.name !== value.name ? value?.data?.name : null,
            owner: value.data?.owner,
            file: value.data?.host.files?.[0] || value.data?.host.files?.[1],
            platform: "7tv",
          });
        }
      });
    }

    personalEmotes = [...personalEmotes].sort((a, b) => a.name.localeCompare(b.name));
    emotes = [...emotes].sort((a, b) => a.name.localeCompare(b.name));

    // Send emote update data to frontend for custom handling
    if (addedEmotes.length > 0 || removedEmotes.length > 0 || updatedEmotes.length > 0) {
      const setInfo = isPersonalSetUpdated ? personalSetBeingUpdated?.setInfo : channelEmoteSet?.setInfo;

      if (body?.actor) {
        get().addMessage(chatroomId, {
          id: crypto.randomUUID(),
          type: "stvEmoteSetUpdate",
          timestamp: new Date().toISOString(),
          data: {
            setType: isPersonalSetUpdated ? "personal" : "channel",
            setName: setInfo?.name || (isPersonalSetUpdated ? "Personal" : "Channel"),
            typeOfUpdate: addedEmotes.length > 0 ? "added" : removedEmotes.length > 0 ? "removed" : "updated",
            setId: body.id,
            authoredBy: body?.actor || null,
            added: addedEmotes,
            removed: removedEmotes,
            updated: updatedEmotes,
          },
        });
      }
    }

    // Update personal emote sets if this was a personal set update
    if (isPersonalSetUpdated) {
      const updatedPersonalSets = personalEmoteSets.map((set) => {
        if (body.id === set.setInfo?.id) {
          return {
            ...set,
            emotes: personalEmotes,
          };
        }
        return set;
      });

      set({ personalEmoteSets: [...updatedPersonalSets] });
      localStorage.setItem("stvPersonalEmoteSets", JSON.stringify([...updatedPersonalSets]));
      return; // Don't update channel emotes if this was a personal set update
    }

    let updatedChannel7TVEmotes;
    if (Array.isArray(chatroom.channel7TVEmotes)) {
      updatedChannel7TVEmotes = chatroom.channel7TVEmotes.map((set) => (set.type === "channel" ? { ...set, emotes } : set));
    } else if (chatroom.channel7TVEmotes && chatroom.channel7TVEmotes.emote_set) {
      updatedChannel7TVEmotes = {
        ...chatroom.channel7TVEmotes,
        emote_set: {
          ...chatroom.channel7TVEmotes.emote_set,
          emotes,
        },
      };
    } else {
      updatedChannel7TVEmotes = chatroom.channel7TVEmotes;
    }

    set((state) => ({
      chatrooms: state.chatrooms.map((room) =>
        room.id === chatroomId ? { ...room, channel7TVEmotes: updatedChannel7TVEmotes } : room,
      ),
    }));

    const savedChatrooms = JSON.parse(localStorage.getItem("chatrooms")) || [];
    localStorage.setItem(
      "chatrooms",
      JSON.stringify(
        savedChatrooms.map((room) => (room.id === chatroomId ? { ...room, channel7TVEmotes: updatedChannel7TVEmotes } : room)),
      ),
    );
  },

  refresh7TVEmotes: async (chatroomId) => {
    try {
      const chatroom = get().chatrooms.find((room) => room.id === chatroomId);
      if (!chatroom || chatroom?.last7TVSetUpdated > dayjs().subtract(30, "second").toISOString()) return;

      // System message starting refresh
      get().addMessage(chatroomId, {
        id: crypto.randomUUID(),
        type: "system",
        content: "Refreshing 7TV emotes...",
        timestamp: new Date().toISOString(),
      });

      // Fetch new emote sets
      const channel7TVEmotes = await window.app.stv.getChannelEmotes(chatroom.streamerData.user_id);

      // Update local storage and state
      if (channel7TVEmotes) {
        const savedChatrooms = JSON.parse(localStorage.getItem("chatrooms")) || [];
        const updatedChatrooms = savedChatrooms.map((room) =>
          room.id === chatroomId ? { ...room, channel7TVEmotes, last7TVSetUpdated: dayjs().toISOString() } : room,
        );
        localStorage.setItem("chatrooms", JSON.stringify(updatedChatrooms));

        set((state) => ({
          chatrooms: state.chatrooms.map((room) => {
            if (room.id === chatroom.id) {
              return { ...room, channel7TVEmotes, last7TVSetUpdated: dayjs().toISOString() };
            }
            return room;
          }),
        }));

        // Send system message on success
        get().addMessage(chatroomId, {
          id: crypto.randomUUID(),
          type: "system",
          content: "7TV emotes refreshed successfully!",
          timestamp: new Date().toISOString(),
        });
      }
    } catch (error) {
      console.error("[7TV Refresh]: Error refreshing emotes:", error);
      // Send system message on error
      get().addMessage(chatroomId, {
        id: crypto.randomUUID(),
        type: "system",
        content: "Failed to refresh 7TV emotes. Please try again.",
        timestamp: new Date().toISOString(),
      });
    }
  },

  refreshKickEmotes: async (chatroomId) => {
    try {
      const chatroom = get().chatrooms.find((room) => room.id === chatroomId);
      if (!chatroom || chatroom?.lastKickEmoteRefresh > dayjs().subtract(30, "second").toISOString()) return;

      // System message starting Refresh
      get().addMessage(chatroomId, {
        id: crypto.randomUUID(),
        type: "system",
        content: "Refreshing Kick emotes...",
        timestamp: new Date().toISOString(),
      });

      // Fetch new emote sets
      const kickEmotes = await window.app.kick.getEmotes(chatroom.slug);

      // Update local storage and state
      if (kickEmotes) {
        set((state) => ({
          chatrooms: state.chatrooms.map((room) => {
            if (room.id === chatroom.id) {
              return { ...room, emotes: kickEmotes, lastKickEmoteRefresh: dayjs().toISOString() };
            }
            return room;
          }),
        }));

        // Send system message on success
        get().addMessage(chatroomId, {
          id: crypto.randomUUID(),
          type: "system",
          content: "Kick emotes refreshed successfully!",
          timestamp: new Date().toISOString(),
        });
      }
    } catch (error) {
      console.error("[Kick Refresh]: Error refreshing emotes:", error);
      // Send system message on error
      get().addMessage(chatroomId, {
        id: crypto.randomUUID(),
        type: "system",
        content: "Failed to refresh Kick emotes. Please try again.",
        timestamp: new Date().toISOString(),
      });
    }
  },

  renameChatroom: (chatroomId, newDisplayName) => {
    // Update localStorage
    const savedChatrooms = JSON.parse(localStorage.getItem("chatrooms")) || [];
    localStorage.setItem(
      "chatrooms",
      JSON.stringify(savedChatrooms.map((room) => (room.id === chatroomId ? { ...room, displayName: newDisplayName } : room))),
    );

    set((state) => ({
      chatrooms: state.chatrooms.map((room) => {
        if (room.id === chatroomId) {
          return { ...room, displayName: newDisplayName };
        }
        return room;
      }),
    }));
  },

  // Add function to get highlighted messages for a chatroom
  getHighlightedMessages: (chatroomId) => {
    return get().highlightedMessages[chatroomId] || [];
  },

  // Add function to clear highlighted messages for a chatroom
  clearHighlightedMessages: (chatroomId) => {
    set((state) => ({
      highlightedMessages: {
        ...state.highlightedMessages,
        [chatroomId]: [],
      },
    }));
  },

  // Add a mention to the mentions
  addMention: (chatroomId, message, type) => {
    const mention = {
      id: crypto.randomUUID(),
      messageId: message.id,
      chatroomId,
      message: {
        id: message.id,
        content: message.content,
        sender: message.sender,
        created_at: message.created_at || message.timestamp,
        metadata: message.metadata,
      },
      chatroomInfo: (() => {
        const chatroom = get().chatrooms.find((room) => room.id === chatroomId);
        return {
          slug: chatroom?.slug,
          displayName: chatroom?.displayName || chatroom?.username,
          streamerUsername: chatroom?.streamerData?.user?.username,
        };
      })(),
      type, // reply highlight or regular message highlight
      timestamp: new Date().toISOString(),
      isRead: false,
    };

    set((state) => ({
      mentions: {
        ...state.mentions,
        [chatroomId]: [...(state.mentions[chatroomId] || []), mention],
      },
    }));

    console.log(`[Mentions]: Added ${type} mention for chatroom ${chatroomId}:`, mention);
  },

  // Get all mentions across all chatrooms
  getAllMentions: () => {
    const mentions = get().mentions;
    const allMentions = [];

    Object.keys(mentions).forEach((chatroomId) => {
      allMentions.push(...mentions[chatroomId]);
    });

    // Sort by timestamp, newest first
    return [...allMentions].sort((a, b) => new Date(b.timestamp) - new Date(a.timestamp));
  },

  // Get mentions for a specific chatroom
  getChatroomMentions: (chatroomId) => {
    return get().mentions[chatroomId] || [];
  },

  // Get unread mention count
  getUnreadMentionCount: () => {
    const allMentions = get().getAllMentions();
    return allMentions.filter((mention) => !mention.isRead).length;
  },

  // Get unread mention count for specific chatroom
  getChatroomUnreadMentionCount: (chatroomId) => {
    const mentions = get().getChatroomMentions(chatroomId);
    return mentions.filter((mention) => !mention.isRead).length;
  },

  // Mark mention as read
  markMentionAsRead: (mentionId) => {
    set((state) => {
      const newMentions = { ...state.mentions };

      Object.keys(newMentions).forEach((chatroomId) => {
        newMentions[chatroomId] = newMentions[chatroomId].map((mention) =>
          mention.id === mentionId ? { ...mention, isRead: true } : mention,
        );
      });

      return { mentions: newMentions };
    });
  },

  // Mark all mentions as read
  markAllMentionsAsRead: () => {
    set((state) => {
      const newMentions = { ...state.mentions };

      Object.keys(newMentions).forEach((chatroomId) => {
        newMentions[chatroomId] = newMentions[chatroomId].map((mention) => ({ ...mention, isRead: true }));
      });

      return { mentions: newMentions };
    });
  },

  // Mark all mentions in a chatroom as read
  markChatroomMentionsAsRead: (chatroomId) => {
    set((state) => ({
      mentions: {
        ...state.mentions,
        [chatroomId]: (state.mentions[chatroomId] || []).map((mention) => ({ ...mention, isRead: true })),
      },
    }));
  },

  // Clear all mentions
  clearAllMentions: () => {
    set({ mentions: {} });
  },

  // Clear mentions for a specific chatroom
  clearChatroomMentions: (chatroomId) => {
    set((state) => {
      const { [chatroomId]: _, ...remainingMentions } = state.mentions;
      return { mentions: remainingMentions };
    });
  },

  // Delete a specific mention
  deleteMention: (mentionId) => {
    set((state) => {
      const newMentions = { ...state.mentions };

      Object.keys(newMentions).forEach((chatroomId) => {
        newMentions[chatroomId] = newMentions[chatroomId].filter((mention) => mention.id !== mentionId);
      });

      return { mentions: newMentions };
    });
  },

  // Mark all messages in a chatroom as read
  markChatroomMessagesAsRead: (chatroomId) => {
    set((state) => ({
      messages: {
        ...state.messages,
        [chatroomId]: (state.messages[chatroomId] || []).map((message) => ({
          ...message,
          isRead: true,
        })),
      },
    }));
  },

  // Get unread message count for a chatroom
  getUnreadMessageCount: (chatroomId) => {
    const messages = get().messages[chatroomId] || [];
    return messages.filter((message) => !message.isRead && message.type !== "system").length;
  },

  // Set the current active chatroom
  setCurrentChatroom: (chatroomId) => {
    set({ currentChatroomId: chatroomId });
  },

  // Mentions Tab Management
  addMentionsTab: () => {
    if (get().hasMentionsTab) return;
    set({ hasMentionsTab: true });
    localStorage.setItem("hasMentionsTab", "true");
  },

  removeMentionsTab: () => {
    set({ hasMentionsTab: false });
    localStorage.setItem("hasMentionsTab", "false");
  },
}));

if (window.location.pathname === "/" || window.location.pathname.endsWith("index.html")) {
  // Initialize connections when the store is created
  useChatStore.getState().initializeConnections();

  // Initialize presence updates when the store is created
  let presenceUpdatesInterval = null;

  const initializePresenceUpdates = () => {
    if (presenceUpdatesInterval) {
      clearInterval(presenceUpdatesInterval);
    }

    if (!storeStvId) {
      console.log("[7tv Presence]: No 7TV ID found, skipping presence update checks");
      setTimeout(() => {
        storeStvId = localStorage.getItem("stvId");
        const authTokens = window.app.auth.getToken();

        if (storeStvId && authTokens?.token && authTokens?.session) {
          initializePresenceUpdates();
        } else {
          console.log("[7tv Presence]: No STV ID or auth tokens found after delay");
        }
      }, 8 * 1000); // 8 seconds delay

      return;
    }

    // Check for auth tokens before starting presence updates
    const authTokens = window.app.auth.getToken();
    if (!authTokens?.token || !authTokens?.session) {
      console.log("[7tv Presence]: No auth tokens available, skipping presence update initialization");
      return;
    }

    // Send presence updates every 2 minutes
    console.log("[7tv Presence]: Initializing presence update checks");
    presenceUpdatesInterval = setInterval(
      () => {
        const chatrooms = useChatStore.getState()?.chatrooms;
        if (chatrooms?.length === 0) return;

        chatrooms.forEach((chatroom) => {
          console.log("[7tv Presence]: Sending presence check for chatroom:", chatroom.streamerData.user_id);
          useChatStore.getState().sendPresenceUpdate(storeStvId, chatroom.streamerData.user_id);
        });
      },
      1 * 60 * 1000,
    );

    return () => {
      if (presenceUpdatesInterval) {
        console.log("[7tv Presence]: Clearing presence update checks");
        clearInterval(presenceUpdatesInterval);
      }
    };
  };

  initializePresenceUpdates();

  let donationBadgesInterval = null;

  // Initialize donation badge fetch every 30 minutes
  const initializeDonationBadges = () => {
    if (donationBadgesInterval) {
      clearInterval(donationBadgesInterval);
    }

    donationBadgesInterval = setInterval(useChatStore.getState().fetchDonators, 15 * 60 * 1000);
  };

  initializeDonationBadges();

  // Cleanup when window is about to unload
  window.addEventListener("beforeunload", () => {
    useChatStore.getState().cleanupBatching();

    if (presenceUpdatesInterval) {
      clearInterval(presenceUpdatesInterval);
    }

    if (donationBadgesInterval) {
      clearInterval(donationBadgesInterval);
    }
  });
}

// Expose debug functions globally in development
if (process.env.NODE_ENV === 'development') {
  window.debugKickTalk = {
    toggleStreamStatus: (chatroomId, isLive) => {
      useChatStore.getState().debugToggleStreamStatus(chatroomId, isLive);
    },
    getChatrooms: () => {
      return useChatStore.getState().chatrooms.map(room => ({
        id: room.id,
        username: room.username,
        isLive: room.isStreamerLive
      }));
    },
    getConnectionStatus: () => {
      return useChatStore.getState().getConnectionStatus();
    }
  };
}

// Cleanup component to handle unmounting
export const ChatProviderCleanup = () => {
  useEffect(() => {
    return () => useChatStore.getState().cleanupBatching();
  }, []);

  return null;
};


export default useChatStore;<|MERGE_RESOLUTION|>--- conflicted
+++ resolved
@@ -242,7 +242,6 @@
       const message = content.trim();
       console.info("Sending message to chatroom:", chatroomId);
 
-<<<<<<< HEAD
       // Use cached user info for instant optimistic message, fallback to API call
       let currentUser = get().currentUser;
       if (!currentUser) {
@@ -277,12 +276,13 @@
       }, 30000);
 
       // Send message to server
-=======
       const apiStartTime = Date.now();
->>>>>>> 34d6a2c6
       const response = await window.app.kick.sendMessage(chatroomId, message);
       const apiDuration = (Date.now() - apiStartTime) / 1000;
-      
+
+      // Clear timeout if request completes (success or known failure)
+      clearTimeout(timeoutId);
+
       // Record API request timing
       try {
         const statusCode = response?.status || response?.data?.status?.code || 200;
@@ -291,19 +291,13 @@
         console.warn('[Telemetry]: Failed to record API request:', telemetryError);
       }
 
-      // Clear timeout if request completes (success or known failure)
-      clearTimeout(timeoutId);
-
       if (response?.data?.status?.code === 401) {
-<<<<<<< HEAD
-        // Mark optimistic message as failed and show error
-        get().updateMessageState(chatroomId, optimisticMessage.tempId, MESSAGE_STATES.FAILED);
-=======
         // Record auth failure
         const duration = (Date.now() - startTime) / 1000;
         window.app?.telemetry?.recordMessageSent(chatroomId, 'regular', duration, false, streamerName);
         
->>>>>>> 34d6a2c6
+        // Mark optimistic message as failed and show error
+        get().updateMessageState(chatroomId, optimisticMessage.tempId, MESSAGE_STATES.FAILED);
         get().addMessage(chatroomId, {
           id: crypto.randomUUID(),
           type: "system",
@@ -313,18 +307,15 @@
         return false;
       }
 
-<<<<<<< HEAD
+      // Record successful message send
+      const duration = (Date.now() - startTime) / 1000;
+      window.app?.telemetry?.recordMessageSent(chatroomId, 'regular', duration, true, streamerName);
+
       // Message sent successfully - it will be confirmed when we receive it back via WebSocket
       return true;
     } catch (error) {
       console.error('[Send Message]: Error sending message:', error);
-=======
-      // Record successful message send
-      const duration = (Date.now() - startTime) / 1000;
-      window.app?.telemetry?.recordMessageSent(chatroomId, 'regular', duration, true, streamerName);
-
-      return true;
-    } catch (error) {
+
       // Record failed message send with error details
       const duration = (Date.now() - startTime) / 1000;
       window.app?.telemetry?.recordMessageSent(chatroomId, 'regular', duration, false, streamerName);
@@ -335,7 +326,6 @@
       });
       
       const errMsg = chatroomErrorHandler(error);
->>>>>>> 34d6a2c6
 
       // Find and mark the optimistic message as failed
       const messages = get().messages[chatroomId] || [];
@@ -360,7 +350,6 @@
       const message = content.trim();
       console.info("Sending reply to chatroom:", chatroomId);
 
-<<<<<<< HEAD
       // Use cached user info for instant optimistic reply, fallback to API call
       let currentUser = get().currentUser;
       if (!currentUser) {
@@ -394,12 +383,13 @@
       }, 30000);
 
       // Send reply to server
-=======
       const apiStartTime = Date.now();
->>>>>>> 34d6a2c6
       const response = await window.app.kick.sendReply(chatroomId, message, metadata);
       const apiDuration = (Date.now() - apiStartTime) / 1000;
-      
+
+      // Clear timeout if request completes (success or known failure)
+      clearTimeout(timeoutId);
+
       // Record API request timing
       try {
         const statusCode = response?.status || response?.data?.status?.code || 200;
@@ -408,19 +398,13 @@
         console.warn('[Telemetry]: Failed to record API request:', telemetryError);
       }
 
-      // Clear timeout if request completes (success or known failure)
-      clearTimeout(timeoutId);
-
       if (response?.data?.status?.code === 401) {
-<<<<<<< HEAD
-        // Mark optimistic reply as failed and show error
-        get().updateMessageState(chatroomId, optimisticReply.tempId, MESSAGE_STATES.FAILED);
-=======
         // Record auth failure for reply
         const duration = (Date.now() - startTime) / 1000;
         window.app?.telemetry?.recordMessageSent(chatroomId, 'reply', duration, false, streamerName);
         
->>>>>>> 34d6a2c6
+        // Mark optimistic reply as failed and show error
+        get().updateMessageState(chatroomId, optimisticReply.tempId, MESSAGE_STATES.FAILED);
         get().addMessage(chatroomId, {
           id: crypto.randomUUID(),
           type: "system",
@@ -430,21 +414,18 @@
         return false;
       }
 
-<<<<<<< HEAD
+      // Record successful reply send
+      const duration = (Date.now() - startTime) / 1000;
+      window.app?.telemetry?.recordMessageSent(chatroomId, 'reply', duration, true, streamerName);
+
       // Reply sent successfully - it will be confirmed when we receive it back via WebSocket
       return true;
     } catch (error) {
       console.error('[Send Reply]: Error sending reply:', error);
-=======
-      // Record successful reply send
-      const duration = (Date.now() - startTime) / 1000;
-      window.app?.telemetry?.recordMessageSent(chatroomId, 'reply', duration, true, streamerName);
-
-      return true;
-    } catch (error) {
+
       // Record failed reply send with error details
       const duration = (Date.now() - startTime) / 1000;
-      window.app?.telemetry?.recordMessageSent(chatroomId, 'reply', duration, false);
+      window.app?.telemetry?.recordMessageSent(chatroomId, 'reply', duration, false, streamerName);
       window.app?.telemetry?.recordError(error, {
         'chatroom.id': chatroomId,
         'message.operation': 'reply',
@@ -453,7 +434,6 @@
       });
       
       const errMsg = chatroomErrorHandler(error);
->>>>>>> 34d6a2c6
 
       // Find and mark the optimistic reply as failed
       const messages = get().messages[chatroomId] || [];
