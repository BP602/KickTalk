--- conflicted
+++ resolved
@@ -21,75 +21,11 @@
 let storeStvId = null;
 const PRESENCE_UPDATE_INTERVAL = 30 * 1000;
 
-<<<<<<< HEAD
-// Helper functions for optimistic messaging
-const generateTempId = () => `temp_${Date.now()}_${Math.random().toString(36).substr(2, 9)}`;
-
-const createOptimisticMessage = (chatroomId, content, sender) => {
-  // Try to find user's identity color from existing messages
-  const store = useChatStore.getState();
-  const existingMessages = store.messages[chatroomId] || [];
-  const userMessage = existingMessages.find(msg => 
-    msg.sender?.id === sender?.id && 
-    msg.sender?.identity?.color
-  );
-  
-  const enhancedSender = {
-    ...sender,
-    identity: userMessage?.sender?.identity || sender?.identity || {
-      color: null // Will use CSS default text color for theme compatibility
-    }
-  };
-
-  return {
-    id: generateTempId(),
-    tempId: generateTempId(), // Separate temp ID for tracking
-    content: content.trim(),
-    type: "message",
-    chatroom_id: chatroomId,
-    sender: enhancedSender,
-    created_at: new Date().toISOString(),
-    state: MESSAGE_STATES.OPTIMISTIC,
-    isOptimistic: true,
-  };
-};
-
-const createOptimisticReply = (chatroomId, content, sender, metadata) => {
-  // Try to find user's identity color from existing messages
-  const store = useChatStore.getState();
-  const existingMessages = store.messages[chatroomId] || [];
-  const userMessage = existingMessages.find(msg => 
-    msg.sender?.id === sender?.id && 
-    msg.sender?.identity?.color
-  );
-  
-  const enhancedSender = {
-    ...sender,
-    identity: userMessage?.sender?.identity || sender?.identity || {
-      color: null // Will use CSS default text color for theme compatibility
-    }
-  };
-
-  return {
-    id: generateTempId(),
-    tempId: generateTempId(), // Separate temp ID for tracking
-    content: content.trim(),
-    type: "reply",
-    chatroom_id: chatroomId,
-    sender: enhancedSender,
-    created_at: new Date().toISOString(),
-    metadata,
-    state: MESSAGE_STATES.OPTIMISTIC,
-    isOptimistic: true,
-  };
-};
-=======
 // Global connection manager instance
 let connectionManager = null;
 let initializationInProgress = false;
 // Periodic cleanup interval for memory management
 let memoryCleanupInterval = null;
->>>>>>> 4d08865e
 
 // Load initial state from local storage
 const getInitialState = () => {
