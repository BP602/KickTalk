import { useEffect } from "react";
import { create } from "zustand";
import KickPusher from "../../../../utils/services/kick/kickPusher";
import { chatroomErrorHandler } from "../utils/chatErrors";
import queueChannelFetch from "../../../../utils/fetchQueue";
import StvWebSocket from "../../../../utils/services/seventv/stvWebsocket";
import ConnectionManager from "../../../../utils/services/connectionManager";
import useCosmeticsStore from "./CosmeticsProvider";
import { sendUserPresence } from "../../../../utils/services/seventv/stvAPI";
import { getKickTalkDonators } from "../../../../utils/services/kick/kickAPI";
import dayjs from "dayjs";

let stvPresenceUpdates = new Map();
let storeStvId = null;
const PRESENCE_UPDATE_INTERVAL = 30 * 1000;

<<<<<<< HEAD
// Global connection manager instance
let connectionManager = null;
let initializationInProgress = false;
=======
// Periodic cleanup interval for memory management
let memoryCleanupInterval = null;
>>>>>>> f86e06b9

// Load initial state from local storage
const getInitialState = () => {
  const savedChatrooms = JSON.parse(localStorage.getItem("chatrooms")) || [];
  const savedMentionsTab = localStorage.getItem("hasMentionsTab") === "true";
  const savedPersonalEmoteSets = JSON.parse(localStorage.getItem("stvPersonalEmoteSets")) || [];

  const chatrooms = savedChatrooms.map((room) => {
    const { pinDetails = null, pollDetails = null, chatters = [], ...rest } = room;
    return rest;
  });

  return {
    chatrooms,
    messages: {},
    connections: {},
    chatters: {},
    donators: [],
    personalEmoteSets: savedPersonalEmoteSets,
    isChatroomPaused: {}, // Store for all Chatroom Pauses
    mentions: {}, // Store for all Mentions
    currentChatroomId: null, // Track the currently active chatroom
    hasMentionsTab: savedMentionsTab, // Track if mentions tab is enabled
  };
};

const useChatStore = create((set, get) => ({
  ...getInitialState(),

  // Clean up all batching
  cleanupBatching: () => {
    if (window.__chatMessageBatch) {
      Object.keys(window.__chatMessageBatch).forEach((chatroomId) => {
        if (window.__chatMessageBatch[chatroomId].timer) {
          clearTimeout(window.__chatMessageBatch[chatroomId].timer);
        }
        // Flush remaining messages
        const batch = window.__chatMessageBatch[chatroomId].queue;
        if (batch?.length > 0) {
          batch.forEach((msg) => get().addMessage(chatroomId, msg));
        }
      });
      window.__chatMessageBatch = {};
    }
  },

<<<<<<< HEAD
  // Get connection manager status for debugging
  getConnectionStatus: () => {
    if (connectionManager) {
      return connectionManager.getConnectionStatus();
    }
    return {
      manager: "not initialized",
      individual_connections: Object.keys(get().connections).length,
    };
  },

  // Debug function to toggle livestream status for testing
  debugToggleStreamStatus: (chatroomId, isLive) => {
    console.log(`[DEBUG] Toggling stream status for chatroom ${chatroomId}: ${isLive ? "LIVE" : "OFFLINE"}`);
    const mockEvent = {
      livestream: {
        id: Math.random().toString(),
        is_live: isLive,
        session_title: "Mock Stream Title",
        created_at: new Date().toISOString(),
      },
    };
    get().handleStreamStatus(chatroomId, mockEvent, isLive);
=======
  // Periodic cleanup to prevent memory leaks
  performPeriodicCleanup: () => {
    const state = get();
    console.log("[ChatProvider] Performing periodic cleanup...");

    // [7TV]: Clean up old Presence Updates
    if (stvPresenceUpdates.size > 50) {
      const cutoffTime = Date.now() - PRESENCE_UPDATE_INTERVAL * 3;
      let cleanedCount = 0;
      for (const [id, timestamp] of stvPresenceUpdates.entries()) {
        if (timestamp < cutoffTime) {
          stvPresenceUpdates.delete(id);
          cleanedCount++;
        }
      }

      if (cleanedCount > 0) {
        console.log(`[ChatProvider] Cleaned ${cleanedCount} old presence updates`);
      }
    }

    // Clean up old chatters (older than 30 minutes)
    const chatterCutoffTime = Date.now() - 30 * 60 * 1000; // 30 minutes
    let totalChattersCleanedUp = 0;

    Object.keys(state.chatters).forEach((chatroomId) => {
      const chatters = state.chatters[chatroomId] || [];
      const activeChatters = chatters.filter((chatter) => (chatter.lastSeen || 0) > chatterCutoffTime);

      if (activeChatters.length !== chatters.length) {
        const cleanedCount = chatters.length - activeChatters.length;
        totalChattersCleanedUp += cleanedCount;

        set((prevState) => ({
          chatters: {
            ...prevState.chatters,
            [chatroomId]: activeChatters,
          },
        }));
      }
    });

    if (totalChattersCleanedUp > 0) {
      console.log(`[ChatProvider] Cleaned ${totalChattersCleanedUp} old chatters across all chatrooms`);
    }

    // Clean up batching if it gets too large
    if (window.__chatMessageBatch && Object.keys(window.__chatMessageBatch).length > 50) {
      console.log("[ChatProvider] Cleaning up old message batches...");
      Object.keys(window.__chatMessageBatch).forEach((chatroomId) => {
        if (!state.chatrooms.some((room) => room.id === chatroomId)) {
          // Clean up batches for disconnected chatrooms
          if (window.__chatMessageBatch[chatroomId].timer) {
            clearTimeout(window.__chatMessageBatch[chatroomId].timer);
          }
          delete window.__chatMessageBatch[chatroomId];
        }
      });
    }
>>>>>>> f86e06b9
  },

  // Handles Sending Presence Updates to 7TV for a chatroom
  sendPresenceUpdate: (stvId, userId) => {
    if (!stvId) {
      console.log("[7tv Presence]: No STV ID provided, skipping presence update");
      return;
    }

    const authTokens = window.app.auth.getToken();
    if (!authTokens?.token || !authTokens?.session) {
      console.log("[7tv Presence]: No auth tokens available, skipping presence update");
      return;
    }

    const currentTime = Date.now();

    if (stvPresenceUpdates.has(userId)) {
      const lastUpdateTime = stvPresenceUpdates.get(userId);
      console.log("[7tv Presence]: Last update time for chatroom:", userId, lastUpdateTime, stvPresenceUpdates);
      if (currentTime - lastUpdateTime < PRESENCE_UPDATE_INTERVAL) {
        return;
      }
    }

    stvPresenceUpdates.set(userId, currentTime);
    sendUserPresence(stvId, userId);

    // Clean up old entries to prevent memory leak
    if (stvPresenceUpdates.size > 100) {
      const cutoffTime = currentTime - PRESENCE_UPDATE_INTERVAL * 2;
      for (const [id, timestamp] of stvPresenceUpdates.entries()) {
        if (timestamp < cutoffTime) {
          stvPresenceUpdates.delete(id);
        }
      }
    }
  },

  sendMessage: async (chatroomId, content) => {
    try {
      const message = content.trim();
      console.info("Sending message to chatroom:", chatroomId);

      const response = await window.app.kick.sendMessage(chatroomId, message);

      if (response?.data?.status?.code === 401) {
        get().addMessage(chatroomId, {
          id: crypto.randomUUID(),
          type: "system",
          content: "You must login to chat.",
          timestamp: new Date().toISOString(),
        });

        return false;
      }

      return true;
    } catch (error) {
      const errMsg = chatroomErrorHandler(error);

      get().addMessage(chatroomId, {
        id: crypto.randomUUID(),
        type: "system",
        chatroom_id: chatroomId,
        content: errMsg,
        timestamp: new Date().toISOString(),
      });

      return false;
    }
  },

  sendReply: async (chatroomId, content, metadata = {}) => {
    try {
      const message = content.trim();
      console.info("Sending reply to chatroom:", chatroomId);

      const response = await window.app.kick.sendReply(chatroomId, message, metadata);

      if (response?.data?.status?.code === 401) {
        get().addMessage(chatroomId, {
          id: crypto.randomUUID(),
          type: "system",
          content: "You must login to chat.",
          timestamp: new Date().toISOString(),
        });

        return false;
      }

      return true;
    } catch (error) {
      const errMsg = chatroomErrorHandler(error);

      get().addMessage(chatroomId, {
        id: crypto.randomUUID(),
        type: "system",
        content: errMsg,
        timestamp: new Date().toISOString(),
      });

      return false;
    }
  },

  getUpdateSoundPlayed: (chatroomId, messageId) => {
    set((state) => ({
      messages: {
        ...state.messages,
        [chatroomId]: state.messages[chatroomId].map((message) => {
          if (message.id === messageId) {
            return { ...message, soundPlayed: true };
          }
          return message;
        }),
      },
    }));
  },

  connectToStvWebSocket: (chatroom) => {
    const stvId = chatroom?.channel7TVEmotes?.user?.id;
    const stvEmoteSets = chatroom?.channel7TVEmotes?.find((set) => set.type === "channel")?.setInfo.id;

    const existingConnection = get().connections[chatroom.id]?.stvSocket;
    if (existingConnection) {
      console.log("Closing existing 7TV WebSocket for chatroom:", chatroom.id);
      existingConnection.close();
    }

    const stvSocket = new StvWebSocket(chatroom.streamerData.user_id, stvId, stvEmoteSets);

    console.log("Connecting to 7TV WebSocket for chatroom:", chatroom.id);

    set((state) => ({
      connections: {
        ...state.connections,
        [chatroom.id]: {
          ...state.connections[chatroom.id],
          stvSocket: stvSocket,
        },
      },
    }));

    stvSocket.connect();

    stvSocket.addEventListener("message", (event) => {
      const SevenTVEvent = event.detail;
      const { type, body } = SevenTVEvent;

      switch (type) {
        case "connection_established":
          break;
        case "emote_set.update":
          get().handleEmoteSetUpdate(chatroom.id, body);
          break;
        case "cosmetic.create":
          useCosmeticsStore?.getState()?.addCosmetics(body);
          break;
        case "entitlement.create":
          const username = body?.object?.user?.connections?.find((c) => c.platform === "KICK")?.username;
          const transformedUsername = username?.replaceAll("-", "_").toLowerCase();

          useCosmeticsStore?.getState()?.addUserStyle(transformedUsername, body);
          break;

        default:
          break;
      }
    });

    storeStvId = localStorage.getItem("stvId");

    stvSocket.addEventListener("open", () => {
      console.log("7TV WebSocket connected for chatroom:", chatroom.id);

      setTimeout(() => {
        const authTokens = window.app.auth.getToken();
        if (storeStvId && authTokens?.token && authTokens?.session) {
          sendUserPresence(storeStvId, chatroom.streamerData.user_id);
          stvPresenceUpdates.set(chatroom.streamerData.user_id, Date.now());
        } else {
          console.log("[7tv Presence]: No STV ID or auth tokens available for WebSocket presence update");
        }
      }, 2000);
    });

    stvSocket.addEventListener("close", () => {
      console.log("7TV WebSocket disconnected for chatroom:", chatroom.id);
      stvPresenceUpdates.delete(chatroom.streamerData.user_id);
    });
  },

  connectToChatroom: async (chatroom) => {
    if (!chatroom?.id) return;
    const pusher = new KickPusher(chatroom.id, chatroom.streamerData.id);

    // Connection Events
    pusher.addEventListener("connection", (event) => {
      console.info("Connected to chatroom:", chatroom.id);
      get().addMessage(chatroom.id, {
        id: crypto.randomUUID(),
        type: "system",
        ...event?.detail,
        timestamp: new Date().toISOString(),
      });
      return;
    });

    // Channel Events
    pusher.addEventListener("channel", (event) => {
      const parsedEvent = JSON.parse(event.detail.data);
      switch (event.detail.event) {
        case "App\\Events\\LivestreamUpdated":
          get().handleStreamStatus(chatroom.id, parsedEvent, true);
          break;
        case "App\\Events\\ChatroomUpdatedEvent":
          get().handleChatroomUpdated(chatroom.id, parsedEvent);
          break;
        case "App\\Events\\StreamerIsLive":
          console.log("Streamer is live", parsedEvent);
          get().handleStreamStatus(chatroom.id, parsedEvent, true);
          break;
        case "App\\Events\\StopStreamBroadcast":
          console.log("Streamer is offline", parsedEvent);
          get().handleStreamStatus(chatroom.id, parsedEvent, false);
          break;
        case "App\\Events\\PinnedMessageCreatedEvent":
          get().handlePinnedMessageCreated(chatroom.id, parsedEvent);
          break;
        case "App\\Events\\PinnedMessageDeletedEvent":
          get().handlePinnedMessageDeleted(chatroom.id);
          break;
        case "App\\Events\\PollUpdateEvent":
          console.log("Poll update event:", parsedEvent);
          get().handlePollUpdate(chatroom.id, parsedEvent?.poll);
          break;
        case "App\\Events\\PollDeleteEvent":
          get().handlePollDelete(chatroom.id);
          break;
      }
    });

    // Message Events
    pusher.addEventListener("message", async (event) => {
      const parsedEvent = JSON.parse(event.detail.data);

      switch (event.detail.event) {
        case "App\\Events\\ChatMessageEvent":
          // Add user to chatters list if they're not already in there
          get().addChatter(chatroom.id, parsedEvent?.sender);

          // Get batching settings
          const settings = await window.app.store.get("chatrooms");
          const batchingSettings = {
            enabled: settings?.batching ?? false,
            interval: settings?.batchingInterval ?? 0,
          };

          if (!batchingSettings.enabled || batchingSettings.interval === 0) {
            // No batching - add message immediately
            const messageWithTimestamp = {
              ...parsedEvent,
              timestamp: new Date().toISOString(),
            };
            get().addMessage(chatroom.id, messageWithTimestamp);

            if (parsedEvent?.type === "reply") {
              window.app.replyLogs.add({
                chatroomId: chatroom.id,
                userId: parsedEvent.sender.id,
                message: messageWithTimestamp,
              });
            } else {
              window.app.logs.add({
                chatroomId: chatroom.id,
                userId: parsedEvent.sender.id,
                message: messageWithTimestamp,
              });
            }
          } else {
            // Use batching system
            if (!window.__chatMessageBatch) {
              window.__chatMessageBatch = {};
            }

            if (!window.__chatMessageBatch[chatroom.id]) {
              window.__chatMessageBatch[chatroom.id] = {
                queue: [],
                timer: null,
              };
            }

            // queue batch
            window.__chatMessageBatch[chatroom.id].queue.push({
              ...parsedEvent,
              timestamp: new Date().toISOString(),
            });

            // flusher
            const flushBatch = () => {
              try {
                const batch = window.__chatMessageBatch[chatroom.id]?.queue;
                if (batch && batch.length > 0) {
                  batch.forEach((msg) => {
                    get().addMessage(chatroom.id, msg);

                    if (msg?.type === "reply") {
                      window.app.replyLogs.add({
                        chatroomId: chatroom.id,
                        userId: msg.sender.id,
                        message: msg,
                      });
                    } else {
                      window.app.logs.add({
                        chatroomId: chatroom.id,
                        userId: msg.sender.id,
                        message: msg,
                      });
                    }
                  });
                  window.__chatMessageBatch[chatroom.id].queue = [];
                }
              } catch (error) {
                console.error("[Batching] Error flushing batch:", error);
              }
            };

            if (!window.__chatMessageBatch[chatroom.id].timer) {
              window.__chatMessageBatch[chatroom.id].timer = setTimeout(() => {
                flushBatch();
                window.__chatMessageBatch[chatroom.id].timer = null;
              }, batchingSettings.interval);
            }
          }

          break;
        case "App\\Events\\MessageDeletedEvent":
          get().handleMessageDelete(chatroom.id, parsedEvent.message.id);
          break;
        case "App\\Events\\UserBannedEvent":
          get().handleUserBanned(chatroom.id, parsedEvent);
          get().addMessage(chatroom.id, {
            id: crypto.randomUUID(),
            type: "mod_action",
            modAction: parsedEvent?.permanent ? "banned" : "ban_temporary",
            modActionDetails: parsedEvent,
            ...parsedEvent,
            timestamp: new Date().toISOString(),
          });

          break;
        case "App\\Events\\UserUnbannedEvent":
          get().handleUserUnbanned(chatroom.id, parsedEvent);
          get().addMessage(chatroom.id, {
            id: crypto.randomUUID(),
            type: "mod_action",
            modAction: parsedEvent?.permanent ? "unbanned" : "removed_timeout",
            modActionDetails: parsedEvent,
            ...parsedEvent,
            timestamp: new Date().toISOString(),
          });
          break;
      }
    });

    // connect to Pusher after getting initial data
    pusher.connect();

    if (pusher.chat.OPEN) {
      const channel7TVEmotes = await window.app.stv.getChannelEmotes(chatroom.streamerData.user_id);

      if (channel7TVEmotes) {
        const seenEmoteNames = new Set();

        // Remove duplicate emotes across all sets
        channel7TVEmotes.forEach((set) => {
          set.emotes = set.emotes.filter((emote) => {
            if (seenEmoteNames.has(emote.name)) {
              return false; // Skip duplicate
            }
            seenEmoteNames.add(emote.name);
            return true; // Keep first seen instance
          });
        });

        seenEmoteNames.clear();

        const savedChatrooms = JSON.parse(localStorage.getItem("chatrooms")) || [];
        const updatedChatrooms = savedChatrooms.map((room) => (room.id === chatroom.id ? { ...room, channel7TVEmotes } : room));

        localStorage.setItem("chatrooms", JSON.stringify(updatedChatrooms));

        set((state) => ({
          chatrooms: state.chatrooms.map((room) => (room.id === chatroom.id ? { ...room, channel7TVEmotes } : room)),
        }));
      }
    }

    // TOOD: Cleanup promise.allSettled

    const fetchInitialUserChatroomInfo = async () => {
      const response = await window.app.kick.getSelfChatroomInfo(chatroom?.streamerData?.slug);

      if (!response?.data) {
        console.log("[Initial User Chatroom Info]: No data received, skipping update");
        return;
      }

      set((state) => ({
        chatrooms: state.chatrooms.map((room) => {
          if (room.id === chatroom.id) {
            return {
              ...room,
              userChatroomInfo: response.data,
            };
          }
          return room;
        }),
      }));
    };

    fetchInitialUserChatroomInfo();

    const fetchEmotes = async () => {
      console.log("[Kick Emotes]: Fetching emotes for chatroom:", chatroom?.streamerData?.slug);
      const data = await window.app.kick.getEmotes(chatroom?.streamerData?.slug);
      const currentChatroom = get().chatrooms.find((room) => room.id === chatroom.id);

      let sevenTVEmoteNames = new Set();
      await currentChatroom?.channel7TVEmotes.forEach((set) => {
        set.emotes.forEach((emote) => {
          if (emote.name) sevenTVEmoteNames.add(emote.name);
        });
      });

      let removedEmotes = [];

      if (Array.isArray(data)) {
        data.forEach((set) => {
          set.emotes = set.emotes.filter((emote) => {
            if (sevenTVEmoteNames.has(emote.name)) {
              removedEmotes.push({ id: emote.id, name: emote.name, owner: emote.owner });
              return false;
            }
            return true;
          });
        });
      }

      set((state) => ({
        chatrooms: state.chatrooms.map((room) => {
          if (room.id === chatroom.id) {
            return { ...room, emotes: data };
          }
          return room;
        }),
      }));
      sevenTVEmoteNames.clear();
    };

    fetchEmotes();

    // Fetch Initial Chatroom Info
    const fetchInitialChatroomInfo = async () => {
      const response = await window.app.kick.getChannelChatroomInfo(chatroom?.streamerData?.slug);

      if (!response?.data) {
        console.log("[Initial Chatroom Info]: No data received, skipping update");
        return;
      }

      const currentChatroom = get().chatrooms.find((room) => room.id === chatroom.id);
      const updatedChatroom = {
        ...currentChatroom,
        initialChatroomInfo: response.data,
        isStreamerLive: response.data?.livestream?.is_live,
        streamerData: {
          ...currentChatroom.streamerData,
          livestream: response.data?.livestream
            ? { ...currentChatroom.streamerData?.livestream, ...response.data?.livestream }
            : null,
        },
      };

      set((state) => ({
        chatrooms: state.chatrooms.map((room) => {
          if (room.id === chatroom.id) {
            return updatedChatroom;
          }
          return room;
        }),
      }));

      // Update local storage with the updated chatroom
      const savedChatrooms = JSON.parse(localStorage.getItem("chatrooms")) || [];
      const updatedChatrooms = savedChatrooms.map((room) => (room.id === chatroom.id ? updatedChatroom : room));
      localStorage.setItem("chatrooms", JSON.stringify(updatedChatrooms));
    };

    fetchInitialChatroomInfo();

    // Fetch initial messages
    const fetchInitialMessages = async () => {
      const response = await window.app.kick.getInitialChatroomMessages(chatroom.streamerData.id);

      if (!response?.data?.data) {
        console.log("[Initial Messages]: No data received, skipping update");
        return;
      }

      const data = response.data.data;

      // Handle initial pinned message
      if (data?.pinned_message) {
        get().handlePinnedMessageCreated(chatroom.id, data.pinned_message);
      } else {
        get().handlePinnedMessageDeleted(chatroom.id);
      }

      // Add initial messages to the chatroom
      if (data?.messages) {
        get().addInitialChatroomMessages(chatroom.id, data.messages.reverse());
      }
    };

    fetchInitialMessages();

    const fetchInitialPollInfo = async () => {
      const response = await window.app.kick.getInitialPollInfo(chatroom?.streamerData?.slug);

      if (!response) {
        console.log("[Initial Poll Info]: No response received, skipping update");
        return;
      }

      if (response.data?.status?.code === 404) {
        get().handlePollDelete(chatroom.id);
      }

      if (response.data?.status?.code === 200) {
        get().handlePollUpdate(chatroom.id, response.data?.data?.poll);
      }
    };

    fetchInitialPollInfo();

    set((state) => ({
      connections: {
        ...state.connections,
        [chatroom.id]: {
          ...state.connections[chatroom.id],
          kickPusher: pusher,
        },
      },
    }));
  },

  // Fetch and cache donators list from API
  fetchDonators: async () => {
    try {
      const donators = await getKickTalkDonators();
      set({ donators: donators || [] });

      return donators;
    } catch (error) {
      console.error("[Chat Provider]: Error fetching donators:", error);
      set({ donators: [] });
      return [];
    }
  },

  initializeConnections: async () => {
    // Prevent multiple simultaneous initializations
    if (initializationInProgress) {
      console.log("[ChatProvider] Initialization already in progress, skipping...");
      return;
    }

    initializationInProgress = true;
    console.log("[ChatProvider] Starting OPTIMIZED connection initialization...");

    try {
      // Fetch donators list once on initialization
      get().fetchDonators();

      const chatrooms = get().chatrooms;
      if (!chatrooms?.length) {
        console.log("[ChatProvider] No chatrooms to initialize");
        return;
      }

      // Cleanup existing connection manager if it exists
      if (connectionManager) {
        connectionManager.cleanup();
      }

      // Create new connection manager
      connectionManager = new ConnectionManager();

      // Set up event handlers for the shared connections
      const eventHandlers = {
        // KickPusher event handlers
        onKickMessage: (event) => {
          try {
            const { chatroomId } = event.detail;
            // console.log(`[ChatProvider] Received kick message for chatroom ${chatroomId}:`, event.detail);
            if (chatroomId) {
              get().handleKickMessage(chatroomId, event.detail);
            }
          } catch (error) {
            console.error("[ChatProvider] Error handling kick message:", error);
          }
        },
        onKickChannel: (event) => {
          try {
            const { chatroomId } = event.detail;
            if (chatroomId) {
              get().handleKickChannel(chatroomId, event.detail);
            }
          } catch (error) {
            console.error("[ChatProvider] Error handling kick channel event:", error);
          }
        },
        onKickConnection: (event) => {
          try {
            get().handleKickConnection(event.detail);
          } catch (error) {
            console.error("[ChatProvider] Error handling kick connection:", error);
          }
        },
        onKickSubscriptionSuccess: (event) => {
          try {
            const { chatroomId } = event.detail;
            if (chatroomId) {
              console.log(`[ChatProvider] Subscription successful for chatroom: ${chatroomId}`);
              // Use setTimeout to prevent immediate state update loops
              setTimeout(() => {
                get().addMessage(chatroomId, {
                  id: crypto.randomUUID(),
                  type: "system",
                  content: "connection-success",
                  chatroomNumber: chatroomId,
                  timestamp: new Date().toISOString(),
                });
              }, 0);
            }
          } catch (error) {
            console.error("[ChatProvider] Error handling kick subscription success:", error);
          }
        },
        // 7TV event handlers
        onStvMessage: (event) => {
          try {
            const { chatroomId } = event.detail;
            if (chatroomId) {
              get().handleStvMessage(chatroomId, event.detail);
            } else {
              // Broadcast to all chatrooms if no specific chatroom
              chatrooms.forEach((chatroom) => {
                get().handleStvMessage(chatroom.id, event.detail);
              });
            }
          } catch (error) {
            console.error("[ChatProvider] Error handling 7TV message:", error);
          }
        },
        onStvOpen: (event) => {
          try {
            const { chatroomId } = event.detail;
            if (chatroomId) {
              console.log(`[ChatProvider] 7TV WebSocket connected for chatroom: ${chatroomId}`);
            } else {
              console.log("[ChatProvider] 7TV WebSocket connected for all chatrooms");
            }
          } catch (error) {
            console.error("[ChatProvider] Error handling 7TV open:", error);
          }
        },
        onStvConnection: () => {
          try {
            console.log("[ChatProvider] 7TV shared connection established");
          } catch (error) {
            console.error("[ChatProvider] Error handling 7TV connection:", error);
          }
        },
      };

      try {
        console.log(`[ChatProvider] Initializing ${chatrooms.length} chatrooms with optimized connections...`);

        // Prepare store callbacks to avoid circular imports
        const storeCallbacks = {
          handlePinnedMessageCreated: get().handlePinnedMessageCreated,
          handlePinnedMessageDeleted: get().handlePinnedMessageDeleted,
          addInitialChatroomMessages: get().addInitialChatroomMessages,
          handleStreamStatus: get().handleStreamStatus,
        };

        // Initialize connections with the new manager
        await connectionManager.initializeConnections(chatrooms, eventHandlers, storeCallbacks);

        console.log("[ChatProvider] ✅ Optimized connection initialization completed!");
        console.log("[ChatProvider] 📊 Connection status:", connectionManager.getConnectionStatus());

        // Show performance comparison in console
        console.log("[ChatProvider] 🚀 Performance improvement:");
        console.log(
          `  - WebSocket connections: ${chatrooms.length * 2} → 2 (${(((chatrooms.length * 2 - 2) / (chatrooms.length * 2)) * 100).toFixed(1)}% reduction)`,
        );
        console.log(`  - Expected startup time improvement: ~75% faster`);
      } catch (error) {
        console.error("[ChatProvider] ❌ Error during optimized initialization:", error);
        // Fallback to individual connections if shared connections fail
        console.log("[ChatProvider] 🔄 Falling back to individual connections...");
        get().initializeIndividualConnections();
      }
    } finally {
      initializationInProgress = false;
    }
  },

  // Fallback method for individual connections (existing behavior)
  initializeIndividualConnections: () => {
    console.log("[ChatProvider] Initializing individual connections (fallback)...");

    get()?.chatrooms?.forEach((chatroom) => {
      if (!get().connections[chatroom.id]) {
        // Connect to chatroom
        get().connectToChatroom(chatroom);

        // Connect to 7TV WebSocket
        get().connectToStvWebSocket(chatroom);
      }
    });
  },

  // Shared connection event handlers
  handleKickMessage: async (chatroomId, eventDetail) => {
    // console.log(`[ChatProvider] Processing kick message for chatroom ${chatroomId}:`, eventDetail);
    const parsedEvent = JSON.parse(eventDetail.data);

    switch (eventDetail.event) {
      case "App\\Events\\ChatMessageEvent":
        // Add user to chatters list if they're not already in there
        get().addChatter(chatroomId, parsedEvent?.sender);

        // Get batching settings
        const settings = await window.app.store.get("chatrooms");
        const batchingSettings = {
          enabled: settings?.batching ?? false,
          interval: settings?.batchingInterval ?? 0,
        };

        if (!batchingSettings.enabled || batchingSettings.interval === 0) {
          // No batching - add message immediately
          const messageWithTimestamp = {
            ...parsedEvent,
            timestamp: new Date().toISOString(),
          };
          // console.log(`[ChatProvider] Adding message to chatroom ${chatroomId}:`, messageWithTimestamp);
          get().addMessage(chatroomId, messageWithTimestamp);

          // Verify the message was added
          const currentMessages = get().messages[chatroomId] || [];
          // console.log(`[ChatProvider] Chatroom ${chatroomId} now has ${currentMessages.length} messages`);

          if (parsedEvent?.type === "reply") {
            window.app.replyLogs.add({
              chatroomId: chatroomId,
              userId: parsedEvent.sender.id,
              message: messageWithTimestamp,
            });
          } else {
            window.app.logs.add({
              chatroomId: chatroomId,
              userId: parsedEvent.sender.id,
              message: messageWithTimestamp,
            });
          }
        } else {
          // Use batching system (existing logic)
          if (!window.__chatMessageBatch) {
            window.__chatMessageBatch = {};
          }

          if (!window.__chatMessageBatch[chatroomId]) {
            window.__chatMessageBatch[chatroomId] = {
              queue: [],
              timer: null,
            };
          }

          window.__chatMessageBatch[chatroomId].queue.push({
            ...parsedEvent,
            timestamp: new Date().toISOString(),
          });

          const flushBatch = () => {
            try {
              const batch = window.__chatMessageBatch[chatroomId]?.queue;
              if (batch && batch.length > 0) {
                batch.forEach((msg) => {
                  get().addMessage(chatroomId, msg);

                  if (msg?.type === "reply") {
                    window.app.replyLogs.add({
                      chatroomId: chatroomId,
                      userId: msg.sender.id,
                      message: msg,
                    });
                  } else {
                    window.app.logs.add({
                      chatroomId: chatroomId,
                      userId: msg.sender.id,
                      message: msg,
                    });
                  }
                });
                window.__chatMessageBatch[chatroomId].queue = [];
              }
            } catch (error) {
              console.error("[Batching] Error flushing batch:", error);
            }
          };

          if (!window.__chatMessageBatch[chatroomId].timer) {
            window.__chatMessageBatch[chatroomId].timer = setTimeout(() => {
              flushBatch();
              window.__chatMessageBatch[chatroomId].timer = null;
            }, batchingSettings.interval);
          }
        }
        break;

      case "App\\Events\\MessageDeletedEvent":
        get().handleMessageDelete(chatroomId, parsedEvent.message.id);
        break;

      case "App\\Events\\UserBannedEvent":
        get().handleUserBanned(chatroomId, parsedEvent.user, parsedEvent.banned_by, parsedEvent.permanent);
        break;

      case "App\\Events\\UserUnbannedEvent":
        get().handleUserUnbanned(chatroomId, parsedEvent.user, parsedEvent.unbanned_by);
        break;
    }
  },

  handleKickChannel: (chatroomId, eventDetail) => {
    const parsedEvent = JSON.parse(eventDetail.data);

    switch (eventDetail.event) {
      case "App\\Events\\LivestreamUpdated":
        get().handleStreamStatus(chatroomId, parsedEvent, true);
        break;
      case "App\\Events\\ChatroomUpdatedEvent":
        get().handleChatroomUpdated(chatroomId, parsedEvent);
        break;
      case "App\\Events\\StreamerIsLive":
        console.log("Streamer is live", parsedEvent);
        get().handleStreamStatus(chatroomId, parsedEvent, true);
        break;
      case "App\\Events\\StopStreamBroadcast":
        console.log("Streamer is offline", parsedEvent);
        get().handleStreamStatus(chatroomId, parsedEvent, false);
        break;
      case "App\\Events\\PinnedMessageCreatedEvent":
        get().handlePinnedMessageCreated(chatroomId, parsedEvent);
        break;
      case "App\\Events\\PinnedMessageDeletedEvent":
        get().handlePinnedMessageDeleted(chatroomId);
        break;
      case "App\\Events\\PollUpdateEvent":
        console.log("Poll update event:", parsedEvent);
        get().handlePollUpdate(chatroomId, parsedEvent?.poll);
        break;
      case "App\\Events\\PollDeleteEvent":
        get().handlePollDelete(chatroomId);
        break;
    }
  },

  handleKickConnection: (eventDetail) => {
    const { chatrooms } = eventDetail;
    if (chatrooms) {
      chatrooms.forEach((chatroomId) => {
        get().addMessage(chatroomId, {
          id: crypto.randomUUID(),
          type: "system",
          content: eventDetail.content,
          chatroomNumber: chatroomId,
          timestamp: new Date().toISOString(),
        });
      });
    }
  },

  handleStvMessage: (chatroomId, eventDetail) => {
    const { type, body } = eventDetail;

    switch (type) {
      case "connection_established":
        break;
      case "emote_set.update":
        get().handleEmoteSetUpdate(chatroomId, body);
        break;
      case "cosmetic.create":
        useCosmeticsStore?.getState()?.addCosmetics(body);
        break;
      case "entitlement.create":
        const username = body?.object?.user?.connections?.find((c) => c.platform === "KICK")?.username;
        const transformedUsername = username?.replaceAll("-", "_").toLowerCase();
        useCosmeticsStore?.getState()?.addUserStyle(transformedUsername, body);
        break;
      default:
        break;
    }
  },

  // [Notification Sounds & Mentions]
  handleNotification: async (chatroomId, message) => {
    try {
      if (message.is_old && message.type !== "message") return;
      if (message.soundPlayed) return;

      const notificationSettings = await window.app.store.get("notifications");
      if (!notificationSettings?.enabled || !notificationSettings?.sound || !notificationSettings?.phrases?.length) return;

      const userId = localStorage.getItem("kickId");

      // Skip own messages
      if (message?.sender?.id == userId) return;

      // Only play sound for recent messages (within last 5 seconds)
      const messageTime = new Date(message.created_at || message.timestamp).getTime();
      if (Date.now() - messageTime > 5000) return;

      // Check if it's a reply to user's message first
      if (message?.metadata?.original_sender?.id == userId && message?.sender?.id != userId) {
        get().playNotificationSound(chatroomId, message, notificationSettings);
        get().addMention(chatroomId, message, "reply");
        return;
      }

      // Otherwise check for highlight phrases
      const hasHighlightPhrase = notificationSettings.phrases.some((phrase) =>
        message.content?.toLowerCase().includes(phrase.toLowerCase()),
      );

      if (hasHighlightPhrase) {
        get().playNotificationSound(chatroomId, message, notificationSettings);
        get().addMention(chatroomId, message, "highlight");
      }
    } catch (error) {
      console.error("[Notifications]: Error handling notification:", error);
    }
  },

  // Helper function to play notification sound
  playNotificationSound: async (chatroomId, message, settings) => {
    try {
      console.log("[Notifications]: Playing notification sound");

      const soundUrl = await window.app.notificationSounds.getSoundUrl(settings?.soundFile);
      const audio = new Audio(soundUrl);
      audio.volume = settings?.volume || 0.1;
      await audio.play();
      get().getUpdateSoundPlayed(chatroomId, message.id);
    } catch (error) {
      console.error("[Notifications]: Error playing notification sound:", error);
    }
  },

  addMessage: (chatroomId, message) => {
    set((state) => {
      const messages = state.messages[chatroomId] || [];

      const currentChatroomId = get().currentChatroomId;
      const isRead = message?.is_old || chatroomId === currentChatroomId;

      const newMessage = {
        ...message,
        chatroom_id: chatroomId,
        deleted: false,
        isRead: isRead,
      };

      if (messages.some((msg) => msg.id === newMessage.id)) {
        console.log(`[addMessage] Duplicate message ${newMessage.id}, skipping`);
        return state;
      }

      let updatedMessages = message?.is_old ? [newMessage, ...messages] : [...messages, newMessage];

      // Keep a fixed window of messages based on pause state
      if (state.isChatroomPaused?.[chatroomId] && updatedMessages.length > 600) {
        updatedMessages = updatedMessages.slice(-300);
      } else if (!state.isChatroomPaused?.[chatroomId] && updatedMessages.length > 200) {
        updatedMessages = updatedMessages.slice(-200);
      }

      return {
        messages: {
          ...state.messages,
          [chatroomId]: updatedMessages,
        },
      };
    });

    // Handle Playing Notification Sounds
    get().handleNotification(chatroomId, message);
  },

  addChatter: (chatroomId, chatter) => {
    set((state) => {
      const chatters = state.chatters[chatroomId] || [];

      // Check if chatter already exists
      const existingChatterIndex = chatters.findIndex((c) => c.id === chatter.id);
      if (existingChatterIndex !== -1) {
        // Update existing chatter's timestamp to mark as recently active
        const updatedChatters = [...chatters];
        updatedChatters[existingChatterIndex] = {
          ...updatedChatters[existingChatterIndex],
          lastSeen: Date.now(),
        };
        return {
          chatters: {
            ...state.chatters,
            [chatroomId]: updatedChatters,
          },
        };
      }

      // Add timestamp to new chatter
      const chatterWithTimestamp = {
        ...chatter,
        lastSeen: Date.now(),
      };

      let updatedChatters = [...chatters, chatterWithTimestamp]?.sort((a, b) => (b.lastSeen || 0) - (a.lastSeen || 0));

      return {
        chatters: {
          ...state.chatters,
          [chatroomId]: updatedChatters,
        },
      };
    });
  },

  addChatroom: async (username) => {
    try {
      const savedChatrooms = JSON.parse(localStorage.getItem("chatrooms")) || [];

      // Check for duplicate chatroom
      const isDuplicate = savedChatrooms.some(
        (chatroom) =>
          chatroom.username.toLowerCase() === username.toLowerCase() ||
          chatroom.username.toLowerCase() === username.replaceAll("-", "_"),
      );

      if (isDuplicate) {
        return { error: "DUPLICATE", message: `Chatroom "${username}" is already added` };
      }

      if (savedChatrooms.length >= 5) {
        return { error: "LIMIT_REACHED", message: "Maximum of 5 chatrooms allowed" };
      }

      const response = await queueChannelFetch(username);
      if (!response?.user) return response;

      const newChatroom = {
        id: response.chatroom.id,
        username: response.user.username,
        displayName: response.user.username, // Custom display name for renaming
        slug: response?.slug,
        streamerData: response,
        channel7TVEmotes: [],
        order: savedChatrooms.length,
      };

      set((state) => ({
        chatrooms: [...state.chatrooms, newChatroom],
      }));

      // Connect to chatroom
      get().connectToChatroom(newChatroom);

      // Connect to 7TV WebSocket
      get().connectToStvWebSocket(newChatroom);

      // Save to local storage
      localStorage.setItem("chatrooms", JSON.stringify([...savedChatrooms, newChatroom]));

      return newChatroom;
    } catch (error) {
      console.error("[Chatroom Store]: Error adding chatroom:", error);
    }
  },

  removeChatroom: (chatroomId) => {
    console.log(`[ChatProvider]: Removing chatroom ${chatroomId}`);

    // Use connection manager for shared connections
    if (connectionManager) {
      connectionManager.removeChatroom(chatroomId);
    }

    // Clean up any individual connections in state (works for both pooled and individual modes)
    const { connections } = get();
    const connection = connections[chatroomId];
    const stvSocket = connection?.stvSocket;
    const kickPusher = connection?.kickPusher;

    if (stvSocket) {
      stvSocket.close();
    }

    if (kickPusher) {
      kickPusher.close();
    }

    // Clean up batching system
    if (window.__chatMessageBatch?.[chatroomId]) {
      if (window.__chatMessageBatch[chatroomId].timer) {
        clearTimeout(window.__chatMessageBatch[chatroomId].timer);
      }
      // Flush any remaining messages
      const batch = window.__chatMessageBatch[chatroomId].queue;
      if (batch?.length > 0) {
        batch.forEach((msg) => get().addMessage(chatroomId, msg));
      }
      // Remove from global state
      delete window.__chatMessageBatch[chatroomId];
    }

    set((state) => {
      const { [chatroomId]: _, ...messages } = state.messages;
      const { [chatroomId]: __, ...connections } = state.connections;
      const { [chatroomId]: ___, ...mentions } = state.mentions;

      return {
        chatrooms: state.chatrooms.filter((room) => room.id !== chatroomId),
        messages,
        connections,
        mentions,
      };
    });

    // Remove chatroom from local storage
    const savedChatrooms = JSON.parse(localStorage.getItem("chatrooms")) || [];
    localStorage.setItem("chatrooms", JSON.stringify(savedChatrooms.filter((room) => room.id !== chatroomId)));
  },

  // Ordered Chatrooms
  getOrderedChatrooms: () => {
    return get().chatrooms.sort((a, b) => (a.order || 0) - (b.order || 0));
  },

  updateChatroomOrder: (chatroomId, newOrder) => {
    set((state) => ({
      chatrooms: state.chatrooms.map((room) => (room.id === chatroomId ? { ...room, order: newOrder } : room)),
    }));

    const updatedChatrooms = get().chatrooms;

    // Update local storage
    localStorage.setItem("chatrooms", JSON.stringify(updatedChatrooms));
  },

  reorderChatrooms: (reorderedChatrooms) => {
    const chatroomsWithNewOrder = reorderedChatrooms.map((chatroom, index) => ({
      ...chatroom,
      order: index,
    }));

    set({ chatrooms: chatroomsWithNewOrder });

    // Update local storage
    localStorage.setItem("chatrooms", JSON.stringify(chatroomsWithNewOrder));
  },

  handleUserBanned: (chatroomId, event) => {
    set((state) => {
      const messages = state.messages[chatroomId];
      if (!messages) return state;

      const updatedMessages = messages.map((message) => {
        if (message?.sender?.id === event?.user?.id) {
          return {
            ...message,
            deleted: true,
            modAction: event?.permanent ? "banned" : "ban_temporary",
            modActionDetails: event,
          };
        }
        return message;
      });

      return {
        ...state,
        messages: {
          ...state.messages,
          [chatroomId]: updatedMessages,
        },
      };
    });
  },

  handleUserUnbanned: (chatroomId, event) => {
    set((state) => {
      const messages = state.messages[chatroomId];
      if (!messages) return state;

      const updatedMessages = messages.map((message) => {
        if (message?.sender?.id === event?.user?.id) {
          return { ...message, deleted: false, modAction: "unbanned", modActionDetails: event };
        }
        return message;
      });

      return {
        ...state,
        messages: {
          ...state.messages,
          [chatroomId]: updatedMessages,
        },
      };
    });
  },

  // handleUpdatePlaySound: (chatroomId, messageId) => {
  //   set((state) => {
  //     return {
  //       ...state,
  //       messages: state.messages[chatroomId].map((message) => {
  //         if (message.id === messageId) {
  //           return { ...message, playSound: !message.playSound };
  //         }
  //         return message;
  //       }),
  //     };
  //   });
  // },

  handleMessageDelete: (chatroomId, messageId) => {
    set((state) => {
      const messages = state.messages[chatroomId];
      if (!messages) return state;

      const updatedMessages = messages.map((message) => {
        if (message.id === messageId) {
          return { ...message, deleted: true };
        }
        return message;
      });

      return {
        ...state,
        messages: {
          ...state.messages,
          [chatroomId]: updatedMessages,
        },
      };
    });

    // Update persistent logs with deleted status
    window.app.logs.updateDeleted(chatroomId, messageId);
    window.app.replyLogs.updateDeleted(chatroomId, messageId);
  },

  getDeleteMessage: async (chatroomId, messageId) => {
    try {
      await window.app.modActions.getDeleteMessage(chatroomId, messageId);
      return true;
    } catch (error) {
      console.error("[Delete Message]: Error getting delete message:", error);

      // if (error.response?.status === 400) {
      //   const errMsg = chatroomErrorHandler({ code: "DELETE_MESSAGE_ERROR" });
      //   get().addMessage(chatroomId, {
      //     id: crypto.randomUUID(),
      //     type: "system",
      //     content: errMsg,
      //     timestamp: new Date().toISOString(),
      //   });
      // }

      return false;
    }
  },

  getPinMessage: async (chatroomId, messageData) => {
    try {
      await window.app.kick.getPinMessage(messageData);
      return true;
    } catch (error) {
      console.error("[Pin Message]: Error getting pin message:", error);
      if (messageData?.type === "dialog") return false;

      if (error.response?.status === 400) {
        const errMsg = chatroomErrorHandler({ code: "PINNED_MESSAGE_NOT_FOUND_ERROR" });
        get().addMessage(chatroomId, {
          id: crypto.randomUUID(),
          type: "system",
          content: errMsg,
          timestamp: new Date().toISOString(),
        });
      }

      return false;
    }
  },

  handlePinnedMessageCreated: (chatroomId, event) => {
    set((state) => ({
      chatrooms: state.chatrooms.map((room) => {
        if (room.id === chatroomId) {
          return { ...room, pinDetails: event };
        }
        return room;
      }),
    }));
  },

  handlePollUpdate: (chatroomId, poll) => {
    if (!poll?.title) return null;

    set((state) => {
      const currentPoll = state.chatrooms.find((room) => room.id === chatroomId)?.pollDetails;

      return {
        chatrooms: state.chatrooms.map((room) => {
          if (room.id === chatroomId) {
            return { ...room, pollDetails: currentPoll ? { ...currentPoll, ...poll } : poll };
          }
          return room;
        }),
      };
    });
  },

  handlePinnedMessageDeleted: (chatroomId) => {
    set((state) => ({
      chatrooms: state.chatrooms.map((room) => {
        if (room.id === chatroomId) {
          return { ...room, pinDetails: null };
        }
        return room;
      }),
    }));

    // Update local storage
    const savedChatrooms = JSON.parse(localStorage.getItem("chatrooms")) || [];
    const updatedChatrooms = savedChatrooms.map((room) => (room.id === chatroomId ? { ...room, pinDetails: null } : room));
    localStorage.setItem("chatrooms", JSON.stringify(updatedChatrooms));
  },

  handlePollDelete: (chatroomId) => {
    set((state) => ({
      chatrooms: state.chatrooms.map((room) => {
        if (room.id === chatroomId) {
          return { ...room, pollDetails: null };
        }
        return room;
      }),
    }));
  },

  handleStreamStatus: (chatroomId, event, isLive) => {
    const currentChatroom = get().chatrooms.find((room) => room.id === chatroomId);
    const updatedChatroom = {
      ...currentChatroom,
      isStreamerLive: isLive,
      streamerData: {
        ...currentChatroom.streamerData,
        livestream: event?.livestream ? { ...currentChatroom.streamerData?.livestream, ...event?.livestream } : null,
      },
    };

    set((state) => ({
      chatrooms: state.chatrooms.map((room) => {
        if (room.id === chatroomId) {
          return updatedChatroom;
        }
        return room;
      }),
    }));

    // Update local storage with the updated chatroom
    const savedChatrooms = JSON.parse(localStorage.getItem("chatrooms")) || [];
    const updatedChatrooms = savedChatrooms.map((room) => (room.id === chatroomId ? updatedChatroom : room));
    localStorage.setItem("chatrooms", JSON.stringify(updatedChatrooms));
  },

  handleChatroomUpdated: (chatroomId, event) => {
    set((state) => ({
      chatrooms: state.chatrooms.map((room) => {
        if (room.id === chatroomId) {
          return { ...room, chatroomInfo: event };
        }
        return room;
      }),
    }));
  },

  // Add initial chatroom messages, reverse the order of the messages
  addInitialChatroomMessages: (chatroomId, data) => {
    [...data].reverse().forEach((message) => {
      message.is_old = true;
      message.metadata = JSON.parse(message.metadata);

      get().addChatter(chatroomId, message?.sender);
      window.app.logs.add({
        chatroomId: chatroomId,
        userId: message?.sender?.id,
        message: message,
      });

      get().addMessage(chatroomId, message);
    });
  },

  handleChatroomPause: (chatroomId, isPaused) => {
    set((state) => ({
      isChatroomPaused: { ...state.isChatroomPaused, [chatroomId]: isPaused },
    }));
  },

  handleEmoteSetUpdate: (chatroomId, body) => {
    if (!body) return;

    const { pulled = [], pushed = [], updated = [] } = body;

    const chatroom = get().chatrooms.find((room) => room.id === chatroomId);
    if (!chatroom) return;

    const channelEmoteSet = Array.isArray(chatroom.channel7TVEmotes)
      ? chatroom.channel7TVEmotes.find((set) => set.type === "channel")
      : null;

    const personalEmoteSets = get().personalEmoteSets;
    if (!channelEmoteSet?.emotes || !personalEmoteSets?.length) return;

    let emotes = channelEmoteSet.emotes || [];
    const isPersonalSetUpdated = personalEmoteSets.some((set) => body.id === set.setInfo?.id);

    // Get the specific personal emote set being updated
    const personalSetBeingUpdated = personalEmoteSets.find((set) => body.id === set.setInfo?.id);
    let personalEmotes = isPersonalSetUpdated ? [...(personalSetBeingUpdated?.emotes || [])] : [];

    // Track changes for update messages in chat
    const addedEmotes = [];
    const removedEmotes = [];
    const updatedEmotes = [];

    if (pulled.length > 0) {
      pulled.forEach((pulledItem) => {
        let emoteId = null;
        let emoteName = null;
        let emoteOwner = null;
        if (typeof pulledItem === "string") {
          emoteId = pulledItem;
        } else if (pulledItem && typeof pulledItem === "object" && pulledItem.old_value && pulledItem.old_value.id) {
          emoteId = pulledItem.old_value.id;
          emoteName = pulledItem.old_value.name || pulledItem.old_value.data?.name;
          emoteOwner = pulledItem.old_value.data?.owner;
        }

        if (emoteId) {
          if (!emoteName) {
            if (isPersonalSetUpdated) {
              const emote = personalEmotes.find((emote) => emote.id === emoteId);
              emoteName = emote?.name;
              emoteOwner = emote?.owner;
            } else {
              const emote = emotes.find((emote) => emote.id === emoteId);
              emoteName = emote?.name;
              emoteOwner = emote?.owner;
            }
          }

          if (emoteName && !isPersonalSetUpdated) {
            removedEmotes.push({ id: emoteId, name: emoteName, owner: emoteOwner });
          }

          if (isPersonalSetUpdated) {
            personalEmotes = personalEmotes.filter((emote) => emote.id !== emoteId);
          } else {
            emotes = emotes.filter((emote) => emote.id !== emoteId);
          }
        }
      });
    }

    if (pushed.length > 0) {
      pushed.forEach((pushedItem) => {
        const { value } = pushedItem;
        const emoteName = value.name ? value.name : value.data?.name;

        if (emoteName && !isPersonalSetUpdated) {
          addedEmotes.push({ id: value.id, name: emoteName, owner: value.data?.owner });
        }

        if (isPersonalSetUpdated) {
          const transformedEmote = {
            id: value.id,
            actor_id: value.actor_id,
            flags: value.data?.flags || 0,
            name: emoteName,
            alias: value.data?.name !== value.name ? value?.data?.name : null,
            owner: value.data?.owner,
            file: value.data?.host.files?.[0] || value.data?.host.files?.[1],
            added_timestamp: value.timestamp || Date.now(),
            platform: "7tv",
            type: "personal",
          };

          // Remove any existing emote with the same ID first
          personalEmotes = personalEmotes.filter((emote) => emote.id !== value.id);
          // Then add the new/updated emote
          personalEmotes.push(transformedEmote);
        } else {
          // Remove any existing emote with the same ID first
          emotes = emotes.filter((emote) => emote.id !== value.id);
          // Then add the new emote
          emotes.push({
            id: value.id,
            actor_id: value.actor_id,
            flags: value.data?.flags || 0,
            name: emoteName,
            alias: value.data?.name !== value.name ? value?.data?.name : null,
            owner: value.data?.owner,
            file: value.data?.host.files?.[0] || value.data?.host.files?.[1],
            added_timestamp: value.timestamp || Date.now(),
            platform: "7tv",
          });
        }
      });
    }

    if (updated.length > 0) {
      updated.forEach((emote) => {
        const { old_value, value } = emote;
        if (!old_value?.id || !value?.id) return;

        const oldName = old_value.name || old_value.data?.name;
        const newName = value.name ? value.name : value.data?.name;

        if (oldName && newName && oldName !== newName && !isPersonalSetUpdated) {
          updatedEmotes.push({
            id: old_value.id,
            oldName,
            newName,
            oldOwner: old_value.data?.owner,
            newOwner: value.data?.owner,
          });
        }

        if (isPersonalSetUpdated) {
          personalEmotes = personalEmotes.filter((e) => e.id !== old_value.id);

          const transformedEmote = {
            id: value.id,
            actor_id: value.actor_id,
            flags: value.data?.flags || 0,
            name: newName,
            alias: value.data?.name !== value.name ? value?.data?.name : null,
            owner: value.data?.owner,
            file: value.data?.host.files?.[0] || value.data?.host.files?.[1],
            added_timestamp: value.timestamp || Date.now(),
            platform: "7tv",
            type: "personal",
          };

          personalEmotes.push(transformedEmote);
        } else {
          emotes = emotes.filter((e) => e.id !== old_value.id);

          emotes.push({
            id: value.id,
            actor_id: value.actor_id,
            flags: value.data?.flags || 0,
            name: newName,
            alias: value.data?.name !== value.name ? value?.data?.name : null,
            owner: value.data?.owner,
            file: value.data?.host.files?.[0] || value.data?.host.files?.[1],
            platform: "7tv",
          });
        }
      });
    }

    personalEmotes.sort((a, b) => a.name.localeCompare(b.name));
    emotes.sort((a, b) => a.name.localeCompare(b.name));

    // Send emote update data to frontend for custom handling
    if (addedEmotes.length > 0 || removedEmotes.length > 0 || updatedEmotes.length > 0) {
      const setInfo = isPersonalSetUpdated ? personalSetBeingUpdated?.setInfo : channelEmoteSet?.setInfo;

      if (body?.actor) {
        get().addMessage(chatroomId, {
          id: crypto.randomUUID(),
          type: "stvEmoteSetUpdate",
          timestamp: new Date().toISOString(),
          data: {
            setType: isPersonalSetUpdated ? "personal" : "channel",
            setName: setInfo?.name || (isPersonalSetUpdated ? "Personal" : "Channel"),
            typeOfUpdate: addedEmotes.length > 0 ? "added" : removedEmotes.length > 0 ? "removed" : "updated",
            setId: body.id,
            authoredBy: body?.actor || null,
            added: addedEmotes,
            removed: removedEmotes,
            updated: updatedEmotes,
          },
        });
      }
    }

    // Update personal emote sets if this was a personal set update
    if (isPersonalSetUpdated) {
      const updatedPersonalSets = personalEmoteSets.map((set) => {
        if (body.id === set.setInfo?.id) {
          return {
            ...set,
            emotes: personalEmotes,
          };
        }
        return set;
      });

      set({ personalEmoteSets: [...updatedPersonalSets] });
      localStorage.setItem("stvPersonalEmoteSets", JSON.stringify([...updatedPersonalSets]));
      return; // Don't update channel emotes if this was a personal set update
    }

    let updatedChannel7TVEmotes;
    if (Array.isArray(chatroom.channel7TVEmotes)) {
      updatedChannel7TVEmotes = chatroom.channel7TVEmotes.map((set) => (set.type === "channel" ? { ...set, emotes } : set));
    } else if (chatroom.channel7TVEmotes && chatroom.channel7TVEmotes.emote_set) {
      updatedChannel7TVEmotes = {
        ...chatroom.channel7TVEmotes,
        emote_set: {
          ...chatroom.channel7TVEmotes.emote_set,
          emotes,
        },
      };
    } else {
      updatedChannel7TVEmotes = chatroom.channel7TVEmotes;
    }

    set((state) => ({
      chatrooms: state.chatrooms.map((room) =>
        room.id === chatroomId ? { ...room, channel7TVEmotes: updatedChannel7TVEmotes } : room,
      ),
    }));

    const savedChatrooms = JSON.parse(localStorage.getItem("chatrooms")) || [];
    localStorage.setItem(
      "chatrooms",
      JSON.stringify(
        savedChatrooms.map((room) => (room.id === chatroomId ? { ...room, channel7TVEmotes: updatedChannel7TVEmotes } : room)),
      ),
    );
  },

  refresh7TVEmotes: async (chatroomId) => {
    try {
      const chatroom = get().chatrooms.find((room) => room.id === chatroomId);
      if (!chatroom || chatroom?.last7TVSetUpdated > dayjs().subtract(30, "second").toISOString()) return;

      // System message starting refresh
      get().addMessage(chatroomId, {
        id: crypto.randomUUID(),
        type: "system",
        content: "Refreshing 7TV emotes...",
        timestamp: new Date().toISOString(),
      });

      // Fetch new emote sets
      const channel7TVEmotes = await window.app.stv.getChannelEmotes(chatroom.streamerData.user_id);

      // Update local storage and state
      if (channel7TVEmotes) {
        const savedChatrooms = JSON.parse(localStorage.getItem("chatrooms")) || [];
        const updatedChatrooms = savedChatrooms.map((room) =>
          room.id === chatroomId ? { ...room, channel7TVEmotes, last7TVSetUpdated: dayjs().toISOString() } : room,
        );
        localStorage.setItem("chatrooms", JSON.stringify(updatedChatrooms));

        set((state) => ({
          chatrooms: state.chatrooms.map((room) => {
            if (room.id === chatroom.id) {
              return { ...room, channel7TVEmotes, last7TVSetUpdated: dayjs().toISOString() };
            }
            return room;
          }),
        }));

        // Send system message on success
        get().addMessage(chatroomId, {
          id: crypto.randomUUID(),
          type: "system",
          content: "7TV emotes refreshed successfully!",
          timestamp: new Date().toISOString(),
        });
      }
    } catch (error) {
      console.error("[7TV Refresh]: Error refreshing emotes:", error);
      // Send system message on error
      get().addMessage(chatroomId, {
        id: crypto.randomUUID(),
        type: "system",
        content: "Failed to refresh 7TV emotes. Please try again.",
        timestamp: new Date().toISOString(),
      });
    }
  },

  refreshKickEmotes: async (chatroomId) => {
    try {
      const chatroom = get().chatrooms.find((room) => room.id === chatroomId);
      if (!chatroom || chatroom?.lastKickEmoteRefresh > dayjs().subtract(30, "second").toISOString()) return;

      // System message starting Refresh
      get().addMessage(chatroomId, {
        id: crypto.randomUUID(),
        type: "system",
        content: "Refreshing Kick emotes...",
        timestamp: new Date().toISOString(),
      });

      // Fetch new emote sets
      const kickEmotes = await window.app.kick.getEmotes(chatroom.slug);

      // Update local storage and state
      if (kickEmotes) {
        set((state) => ({
          chatrooms: state.chatrooms.map((room) => {
            if (room.id === chatroom.id) {
              return { ...room, emotes: kickEmotes, lastKickEmoteRefresh: dayjs().toISOString() };
            }
            return room;
          }),
        }));

        // Send system message on success
        get().addMessage(chatroomId, {
          id: crypto.randomUUID(),
          type: "system",
          content: "Kick emotes refreshed successfully!",
          timestamp: new Date().toISOString(),
        });
      }
    } catch (error) {
      console.error("[Kick Refresh]: Error refreshing emotes:", error);
      // Send system message on error
      get().addMessage(chatroomId, {
        id: crypto.randomUUID(),
        type: "system",
        content: "Failed to refresh Kick emotes. Please try again.",
        timestamp: new Date().toISOString(),
      });
    }
  },

  renameChatroom: (chatroomId, newDisplayName) => {
    // Update localStorage
    const savedChatrooms = JSON.parse(localStorage.getItem("chatrooms")) || [];
    localStorage.setItem(
      "chatrooms",
      JSON.stringify(savedChatrooms.map((room) => (room.id === chatroomId ? { ...room, displayName: newDisplayName } : room))),
    );

    set((state) => ({
      chatrooms: state.chatrooms.map((room) => {
        if (room.id === chatroomId) {
          return { ...room, displayName: newDisplayName };
        }
        return room;
      }),
    }));
  },

  // Add function to get highlighted messages for a chatroom
  getHighlightedMessages: (chatroomId) => {
    return get().highlightedMessages[chatroomId] || [];
  },

  // Add function to clear highlighted messages for a chatroom
  clearHighlightedMessages: (chatroomId) => {
    set((state) => ({
      highlightedMessages: {
        ...state.highlightedMessages,
        [chatroomId]: [],
      },
    }));
  },

  // Add a mention to the mentions
  addMention: (chatroomId, message, type) => {
    const mention = {
      id: crypto.randomUUID(),
      messageId: message.id,
      chatroomId,
      message: {
        id: message.id,
        content: message.content,
        sender: message.sender,
        created_at: message.created_at || message.timestamp,
        metadata: message.metadata,
      },
      chatroomInfo: (() => {
        const chatroom = get().chatrooms.find((room) => room.id === chatroomId);
        return {
          slug: chatroom?.slug,
          displayName: chatroom?.displayName || chatroom?.username,
          streamerUsername: chatroom?.streamerData?.user?.username,
        };
      })(),
      type, // reply highlight or regular message highlight
      timestamp: new Date().toISOString(),
      isRead: false,
    };

    set((state) => {
      let updatedMentions = [...(state.mentions[chatroomId] || []), mention];

      // Limit mentions to prevent memory leak (keep most recent 200)
      if (updatedMentions.length > 200) {
        updatedMentions = updatedMentions.slice(-200);
      }

      return {
        mentions: {
          ...state.mentions,
          [chatroomId]: updatedMentions,
        },
      };
    });

    console.log(`[Mentions]: Added ${type} mention for chatroom ${chatroomId}:`, mention);
  },

  // Get all mentions across all chatrooms
  getAllMentions: () => {
    const mentions = get().mentions;
    const allMentions = [];

    Object.keys(mentions).forEach((chatroomId) => {
      allMentions.push(...mentions[chatroomId]);
    });

    // Sort by timestamp, newest first
    return allMentions.sort((a, b) => new Date(b.timestamp) - new Date(a.timestamp));
  },

  // Get mentions for a specific chatroom
  getChatroomMentions: (chatroomId) => {
    return get().mentions[chatroomId] || [];
  },

  // Get unread mention count
  getUnreadMentionCount: () => {
    const allMentions = get().getAllMentions();
    return allMentions.filter((mention) => !mention.isRead).length;
  },

  // Get unread mention count for specific chatroom
  getChatroomUnreadMentionCount: (chatroomId) => {
    const mentions = get().getChatroomMentions(chatroomId);
    return mentions.filter((mention) => !mention.isRead).length;
  },

  // Mark mention as read
  markMentionAsRead: (mentionId) => {
    set((state) => {
      const newMentions = { ...state.mentions };

      Object.keys(newMentions).forEach((chatroomId) => {
        newMentions[chatroomId] = newMentions[chatroomId].map((mention) =>
          mention.id === mentionId ? { ...mention, isRead: true } : mention,
        );
      });

      return { mentions: newMentions };
    });
  },

  // Mark all mentions as read
  markAllMentionsAsRead: () => {
    set((state) => {
      const newMentions = { ...state.mentions };

      Object.keys(newMentions).forEach((chatroomId) => {
        newMentions[chatroomId] = newMentions[chatroomId].map((mention) => ({ ...mention, isRead: true }));
      });

      return { mentions: newMentions };
    });
  },

  // Mark all mentions in a chatroom as read
  markChatroomMentionsAsRead: (chatroomId) => {
    set((state) => ({
      mentions: {
        ...state.mentions,
        [chatroomId]: (state.mentions[chatroomId] || []).map((mention) => ({ ...mention, isRead: true })),
      },
    }));
  },

  // Clear all mentions
  clearAllMentions: () => {
    set({ mentions: {} });
  },

  // Clear mentions for a specific chatroom
  clearChatroomMentions: (chatroomId) => {
    set((state) => {
      const { [chatroomId]: _, ...remainingMentions } = state.mentions;
      return { mentions: remainingMentions };
    });
  },

  // Delete a specific mention
  deleteMention: (mentionId) => {
    set((state) => {
      const newMentions = { ...state.mentions };

      Object.keys(newMentions).forEach((chatroomId) => {
        newMentions[chatroomId] = newMentions[chatroomId].filter((mention) => mention.id !== mentionId);
      });

      return { mentions: newMentions };
    });
  },

  // Mark all messages in a chatroom as read
  markChatroomMessagesAsRead: (chatroomId) => {
    set((state) => ({
      messages: {
        ...state.messages,
        [chatroomId]: (state.messages[chatroomId] || []).map((message) => ({
          ...message,
          isRead: true,
        })),
      },
    }));
  },

  // Get unread message count for a chatroom
  getUnreadMessageCount: (chatroomId) => {
    const messages = get().messages[chatroomId] || [];
    return messages.filter((message) => !message.isRead && message.type !== "system").length;
  },

  // Set the current active chatroom
  setCurrentChatroom: (chatroomId) => {
    set({ currentChatroomId: chatroomId });
  },

  // Mentions Tab Management
  addMentionsTab: () => {
    if (get().hasMentionsTab) return;
    set({ hasMentionsTab: true });
    localStorage.setItem("hasMentionsTab", "true");
  },

  removeMentionsTab: () => {
    set({ hasMentionsTab: false });
    localStorage.setItem("hasMentionsTab", "false");
  },
}));

if (window.location.pathname === "/" || window.location.pathname.endsWith("index.html")) {
  // Initialize connections when the store is created
  useChatStore.getState().initializeConnections();

  // Initialize presence updates when the store is created
  let presenceUpdatesInterval = null;

  const initializePresenceUpdates = () => {
    if (presenceUpdatesInterval) {
      clearInterval(presenceUpdatesInterval);
    }

    if (!storeStvId) {
      console.log("[7tv Presence]: No 7TV ID found, skipping presence update checks");
      setTimeout(() => {
        storeStvId = localStorage.getItem("stvId");
        const authTokens = window.app.auth.getToken();

        if (storeStvId && authTokens?.token && authTokens?.session) {
          initializePresenceUpdates();
        } else {
          console.log("[7tv Presence]: No STV ID or auth tokens found after delay");
        }
      }, 8 * 1000); // 8 seconds delay

      return;
    }

    // Check for auth tokens before starting presence updates
    const authTokens = window.app.auth.getToken();
    if (!authTokens?.token || !authTokens?.session) {
      console.log("[7tv Presence]: No auth tokens available, skipping presence update initialization");
      return;
    }

    // Send presence updates every 2 minutes
    console.log("[7tv Presence]: Initializing presence update checks");
    presenceUpdatesInterval = setInterval(
      () => {
        const chatrooms = useChatStore.getState()?.chatrooms;
        if (chatrooms?.length === 0) return;

        chatrooms.forEach((chatroom) => {
          console.log("[7tv Presence]: Sending presence check for chatroom:", chatroom.streamerData.user_id);
          useChatStore.getState().sendPresenceUpdate(storeStvId, chatroom.streamerData.user_id);
        });
      },
      1 * 60 * 1000,
    );

    return () => {
      if (presenceUpdatesInterval) {
        console.log("[7tv Presence]: Clearing presence update checks");
        clearInterval(presenceUpdatesInterval);
      }
    };
  };

  initializePresenceUpdates();

  let donationBadgesInterval = null;

  // Initialize donation badge fetch every 30 minutes
  const initializeDonationBadges = () => {
    if (donationBadgesInterval) {
      clearInterval(donationBadgesInterval);
    }

    donationBadgesInterval = setInterval(useChatStore.getState().fetchDonators, 15 * 60 * 1000);
  };

  initializeDonationBadges();

  // Initialize periodic cleanup interval for memory management
  if (!memoryCleanupInterval) {
    memoryCleanupInterval = setInterval(
      () => {
        useChatStore.getState().performPeriodicCleanup();
      },
      10 * 60 * 1000,
    ); // Run cleanup every 10 minutes
    console.log("[ChatProvider] Initialized periodic memory cleanup");
  }

  // Cleanup when window is about to unload
  window.addEventListener("beforeunload", () => {
    useChatStore.getState().cleanupBatching();

    if (presenceUpdatesInterval) {
      clearInterval(presenceUpdatesInterval);
    }

    if (donationBadgesInterval) {
      clearInterval(donationBadgesInterval);
    }

    if (memoryCleanupInterval) {
      clearInterval(memoryCleanupInterval);
    }
  });
}

// Expose debug functions globally in development
if (process.env.NODE_ENV === "development") {
  window.debugKickTalk = {
    toggleStreamStatus: (chatroomId, isLive) => {
      useChatStore.getState().debugToggleStreamStatus(chatroomId, isLive);
    },
    getChatrooms: () => {
      return useChatStore.getState().chatrooms.map((room) => ({
        id: room.id,
        username: room.username,
        isLive: room.isStreamerLive,
      }));
    },
    getConnectionStatus: () => {
      return useChatStore.getState().getConnectionStatus();
    },
  };
}

// Cleanup component to handle unmounting
export const ChatProviderCleanup = () => {
  useEffect(() => {
    return () => useChatStore.getState().cleanupBatching();
  }, []);

  return null;
};

export default useChatStore;<|MERGE_RESOLUTION|>--- conflicted
+++ resolved
@@ -14,14 +14,11 @@
 let storeStvId = null;
 const PRESENCE_UPDATE_INTERVAL = 30 * 1000;
 
-<<<<<<< HEAD
 // Global connection manager instance
 let connectionManager = null;
 let initializationInProgress = false;
-=======
 // Periodic cleanup interval for memory management
 let memoryCleanupInterval = null;
->>>>>>> f86e06b9
 
 // Load initial state from local storage
 const getInitialState = () => {
@@ -68,7 +65,6 @@
     }
   },
 
-<<<<<<< HEAD
   // Get connection manager status for debugging
   getConnectionStatus: () => {
     if (connectionManager) {
@@ -92,67 +88,6 @@
       },
     };
     get().handleStreamStatus(chatroomId, mockEvent, isLive);
-=======
-  // Periodic cleanup to prevent memory leaks
-  performPeriodicCleanup: () => {
-    const state = get();
-    console.log("[ChatProvider] Performing periodic cleanup...");
-
-    // [7TV]: Clean up old Presence Updates
-    if (stvPresenceUpdates.size > 50) {
-      const cutoffTime = Date.now() - PRESENCE_UPDATE_INTERVAL * 3;
-      let cleanedCount = 0;
-      for (const [id, timestamp] of stvPresenceUpdates.entries()) {
-        if (timestamp < cutoffTime) {
-          stvPresenceUpdates.delete(id);
-          cleanedCount++;
-        }
-      }
-
-      if (cleanedCount > 0) {
-        console.log(`[ChatProvider] Cleaned ${cleanedCount} old presence updates`);
-      }
-    }
-
-    // Clean up old chatters (older than 30 minutes)
-    const chatterCutoffTime = Date.now() - 30 * 60 * 1000; // 30 minutes
-    let totalChattersCleanedUp = 0;
-
-    Object.keys(state.chatters).forEach((chatroomId) => {
-      const chatters = state.chatters[chatroomId] || [];
-      const activeChatters = chatters.filter((chatter) => (chatter.lastSeen || 0) > chatterCutoffTime);
-
-      if (activeChatters.length !== chatters.length) {
-        const cleanedCount = chatters.length - activeChatters.length;
-        totalChattersCleanedUp += cleanedCount;
-
-        set((prevState) => ({
-          chatters: {
-            ...prevState.chatters,
-            [chatroomId]: activeChatters,
-          },
-        }));
-      }
-    });
-
-    if (totalChattersCleanedUp > 0) {
-      console.log(`[ChatProvider] Cleaned ${totalChattersCleanedUp} old chatters across all chatrooms`);
-    }
-
-    // Clean up batching if it gets too large
-    if (window.__chatMessageBatch && Object.keys(window.__chatMessageBatch).length > 50) {
-      console.log("[ChatProvider] Cleaning up old message batches...");
-      Object.keys(window.__chatMessageBatch).forEach((chatroomId) => {
-        if (!state.chatrooms.some((room) => room.id === chatroomId)) {
-          // Clean up batches for disconnected chatrooms
-          if (window.__chatMessageBatch[chatroomId].timer) {
-            clearTimeout(window.__chatMessageBatch[chatroomId].timer);
-          }
-          delete window.__chatMessageBatch[chatroomId];
-        }
-      });
-    }
->>>>>>> f86e06b9
   },
 
   // Handles Sending Presence Updates to 7TV for a chatroom
@@ -2253,7 +2188,8 @@
 }
 
 // Cleanup component to handle unmounting
-export const ChatProviderCleanup = () => {
+export const 
+= () => {
   useEffect(() => {
     return () => useChatStore.getState().cleanupBatching();
   }, []);
